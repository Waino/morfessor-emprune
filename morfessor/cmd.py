--- conflicted
+++ resolved
@@ -547,14 +547,9 @@
             raise ArgumentException("unknown training mode '%s'"
                                     % args.trainmode)
         te = time.time()
-<<<<<<< HEAD
         _logger.info("Final cost: %s" % c)
         _logger.info("Final corpus weight: %s" % model.get_corpus_coding_weight())
         _logger.info("Training time: %.3fs" % (te - ts))
-=======
-        _logger.info("Final cost: %s", c)
-        _logger.info("Training time: %.3fs", (te - ts))
->>>>>>> 089754ce
     else:
         _logger.warning("No training data files specified.")
 
