--- conflicted
+++ resolved
@@ -10,13 +10,8 @@
 from . import get_version
 from . import utils
 from .corpus import AnnotationCorpusWeight, MorphLengthCorpusWeight, \
-<<<<<<< HEAD
-    NumMorphCorpusWeight, FixedCorpusWeight
+    NumMorphCorpusWeight, FixedCorpusWeight, AlignedTokenCountCorpusWeight
 from .baseline import BaselineModel, RestrictedBaseline
-=======
-    NumMorphCorpusWeight, FixedCorpusWeight, AlignedTokenCountCorpusWeight
-from .baseline import BaselineModel
->>>>>>> fc948a96
 from .exception import ArgumentException
 from .io import MorfessorIO
 from .evaluation import MorfessorEvaluation, EvaluationConfig, \
