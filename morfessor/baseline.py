from __future__ import unicode_literals
import collections
import heapq
import itertools
import logging
import math
import numbers
import random

import sys

<<<<<<< HEAD
from .cost import Cost, EmCost
from morfessor.constructions.base import BaseConstructionMethods
from .exception import MorfessorException, SegmentOnlyModelException
=======
from .cost import Cost
from .constructions.base import BaseConstructionMethods
from .corpus import LexiconEncoding, CorpusEncoding, \
    AnnotatedCorpusEncoding, FixedCorpusWeight
>>>>>>> 6e65af57
from .utils import _progress, tail
from .exception import MorfessorException, SegmentOnlyModelException

_logger = logging.getLogger(__name__)


# rcount = root count (from corpus)
# count = total count of the node
# splitloc = integer or tuple. Location(s) of the possible splits for virtual
#            constructions; empty tuple or 0 if real construction
ConstrNode = collections.namedtuple('ConstrNode',
                                    ['rcount', 'count', 'splitloc'])

MODE_NORMAL = 'normal'
MODE_EM = 'em'
MODE_SEGMENT_ONLY = 'segment_only'


class BaselineModel(object):
    """Morfessor Baseline model class.

    Implements training of and segmenting with a Morfessor model. The model
    is complete agnostic to whether it is used with lists of strings (finding
    phrases in sentences) or strings of characters (finding morphs in words).

    """

    penalty = -9999.9

    def __init__(self, corpusweight=None, use_skips=False, constr_class=None, em=False):
        """Initialize a new model instance.

        Arguments:
            forcesplit_list: force segmentations on the characters in
                               the given list
            corpusweight: weight for the corpus cost
            use_skips: randomly skip frequently occurring constructions
                         to speed up training
            nosplit_re: regular expression string for preventing splitting
                          in certain contexts
            em: use em+prune training

        """

        self.cc = constr_class if constr_class is not None else BaseConstructionMethods()

        # In analyses for each construction a ConstrNode is stored. All
        # training data has a rcount (real count) > 0. All real morphemes
        # have no split locations.
        self._analyses = {}

        # Flag to indicate the mode in which the model is operating
        self._mode = MODE_EM if em else MODE_NORMAL

        # Cost variables
        # self._lexicon_coding = LexiconEncoding()
        # self._corpus_coding = CorpusEncoding(self._lexicon_coding)
        # self._annot_coding = None

        self.cost = Cost(self.cc, corpusweight)

        #Set corpus weight updater
        self.set_corpus_weight_updater(corpusweight)

<<<<<<< HEAD
        if em:
            self.cost = EmCost(self.cc, corpusweight)
        else:
            self.cost = Cost(self.cc, corpusweight)

    @property
    def _segment_only(self):
        return self._mode == MODE_SEGMENT_ONLY
=======
    def set_corpus_weight_updater(self, corpus_weight):
        if corpus_weight is None:
            self._corpus_weight_updater = FixedCorpusWeight(1.0)
        elif isinstance(corpus_weight, numbers.Number):
            self._corpus_weight_updater = FixedCorpusWeight(corpus_weight)
        else:
            self._corpus_weight_updater = corpus_weight

        self._corpus_weight_updater.update(self, 0)
>>>>>>> 6e65af57

    @property
    def tokens(self):
        """Return the number of construction tokens."""
        return self.cost.tokens()

    @property
    def types(self):
        """Return the number of construction types."""
        return self.cost.types() - 1  # do not include boundary

    def _check_segment_only(self):
        if self._segment_only:
            raise SegmentOnlyModelException()

    def _check_normal_mode(self):
        if not self._mode == MODE_NORMAL:
            raise Exception('Model must be in normal mode')

    def _epoch_checks(self):
        """Apply per epoch checks"""
        # self._check_integrity()
        pass

    def _epoch_update(self, epoch_num):
        """Do model updates that are necessary between training epochs.

        The argument is the number of training epochs finished.

        In practice, this does two things:
        - If random skipping is in use, reset construction counters.
        - If semi-supervised learning is in use and there are alternative
          analyses in the annotated data, select the annotations that are
          most likely given the model parameters. If not hand-set, update
          the weight of the annotated corpus.

        This method should also be run prior to training (with the
        epoch number argument as 0).

        """
        forced_epochs = 0
        if self._corpus_weight_updater is not None:
            if self._corpus_weight_updater.update(self, epoch_num):
                forced_epochs += 2

        # if self._use_skips:
        #     self._counter = collections.Counter()
        # if self._supervised:
        #     self._update_annotation_choices()
        #     self._annot_coding.update_weight()

        return forced_epochs

    def _update_annotation_choices(self):
        """Update the selection of alternative analyses in annotations.

        For semi-supervised models, select the most likely alternative
        analyses included in the annotations of the compounds.

        """
        if not self._supervised:
            return

        # Collect constructions from the most probable segmentations
        # and add missing compounds also to the unannotated data
        constructions = collections.Counter()
        for compound, alternatives in self.annotations.items():
            if not compound in self._analyses:
                self._add_compound(compound, 1)

            analysis, cost = self._best_analysis(alternatives)
            for m in analysis:
                constructions[m] += self._analyses[compound].rcount

        # Apply the selected constructions in annotated corpus coding
        self._annot_coding.set_constructions(constructions)
        for constr in constructions.keys():
            count = self.get_construction_count(constr)
            self._annot_coding.set_count(constr, count)

    def _best_analysis(self, choices):
        """Select the best analysis out of the given choices."""
        bestcost = None
        bestanalysis = None
        for analysis in choices:
            cost = 0.0
            for constr in analysis:
                count = self.get_construction_count(constr)
                if count > 0:
                    cost += (math.log(self.cost.tokens()) -
                             math.log(count))
                else:
                    cost -= self.penalty  # penalty is negative
            if bestcost is None or cost < bestcost:
                bestcost = cost
                bestanalysis = analysis
        return bestanalysis, bestcost

    def _add_compound(self, compound, c):
        """Add compound with count c to data."""
        self.cost.update_boundaries(compound, c)
        self._modify_construction_count(compound, c)
        oldrc = self._analyses[compound].rcount
        self._analyses[compound] = \
            self._analyses[compound]._replace(rcount=oldrc + c)

    def _remove(self, construction):
        """Remove construction from model."""
        self._check_normal_mode()
        rcount, count, splitloc = self._analyses[construction]
        self._modify_construction_count(construction, -count)
        return rcount, count

    def _clear_compound_analysis(self, compound):
        """Clear analysis of a compound from model"""
        pass

    def _set_compound_analysis(self, compound, parts):
        """Set analysis of compound to according to given segmentation.

        Arguments:
            compound: compound to split
            parts: desired constructions of the compound

        """
        self._check_normal_mode()
        parts = list(parts)
        if len(parts) == 1:
            rcount, count = self._remove(compound)
            self._analyses[compound] = ConstrNode(rcount, 0, tuple())
            self._modify_construction_count(compound, count)
        else:
            rcount, count = self._remove(compound)

            splitloc = tuple(self.cc.parts_to_splitlocs(parts))
            self._analyses[compound] = ConstrNode(rcount, count, splitloc)
            for constr in parts:
                self._modify_construction_count(constr, count)

    def get_construction_count(self, construction):
        """Return (real) count of the construction."""
        return self.cost.counts.get(construction, 0)

    def _test_skip(self, construction):
        """Return true if construction should be skipped."""
        if construction in self._counter:
            t = self._counter[construction]
            if random.random() > 1.0 / max(1, t):
                return True
        self._counter[construction] += 1
        return False

    def _viterbi_optimize(self, compound, addcount=0, maxlen=30):
        """Optimize segmentation of the compound using the Viterbi algorithm.

        Arguments:
          compound: compound to optimize
          addcount: constant for additive smoothing of Viterbi probs
          maxlen: maximum length for a construction

        Returns list of segments.

        """
        self._check_normal_mode()
        if self._use_skips and self._test_skip(compound):
            return self.segment(compound)

        # Use Viterbi algorithm to optimize the subsegments
        constructions = []
        for part in self.cc.splitn(compound, self.cc.force_split_locations(compound)):
            constructions.extend(self.viterbi_segment(part, addcount=addcount,
                                                  maxlen=maxlen)[0])
        self._set_compound_analysis(compound, constructions)
        return constructions

    def _recursive_optimize(self, compound):
        """Optimize segmentation of the compound using recursive splitting.

        Returns list of segments.

        """
        self._check_normal_mode()
        # if self._use_skips and self._test_skip(compound):
        #     return self.segment(compound)
        # Collect forced subsegments

        parts = list(self.cc.splitn(compound, self.cc.force_split_locations(compound)))
        if len(parts) == 1:
            # just one part
            return self._recursive_split(compound)
        self._set_compound_analysis(compound, parts)
        # Use recursive algorithm to optimize the subsegments
        constructions = []
        for part in parts:
            constructions += self._recursive_split(part)
        return constructions

    def _recursive_split(self, construction):
        """Optimize segmentation of the construction by recursive splitting.

        Returns list of segments.

        """
        # if self._use_skips and self._test_skip(construction):
        #     return self.segment(construction)
        rcount, count = self._remove(construction)

        # Check all binary splits and no split
        self._modify_construction_count(construction, count)
        mincost = self.get_cost()
        self._modify_construction_count(construction, -count)

        best_splitloc = None

        for loc in self.cc.split_locations(construction):
            prefix, suffix = self.cc.split(construction, loc)
            self._modify_construction_count(prefix, count)
            self._modify_construction_count(suffix, count)
            cost = self.get_cost()
            self._modify_construction_count(prefix, -count)
            self._modify_construction_count(suffix, -count)
            if cost <= mincost:
                mincost = cost
                best_splitloc = loc

        if best_splitloc:
            # Virtual construction
            self._analyses[construction] = ConstrNode(rcount, count, best_splitloc)
            prefix, suffix = self.cc.split(construction, best_splitloc)
            self._modify_construction_count(prefix, count)
            self._modify_construction_count(suffix, count)
            lp = self._recursive_split(prefix)
            if suffix != prefix:
                return lp + self._recursive_split(suffix)
            else:
                return lp + lp
        else:
            # Real construction
            self._analyses[construction] = ConstrNode(rcount, 0, None)
            self._modify_construction_count(construction, count)
            return [construction]

    def _modify_construction_count(self, construction, dcount):
        """Modify the count of construction by dcount.

        For virtual constructions, recurses to child nodes in the
        tree. For real constructions, adds/removes construction
        to/from the lexicon whenever necessary.

        """
        if dcount == 0 or construction is None:
            return
        if construction in self._analyses:
            rcount, count, splitloc = self._analyses[construction]
        else:
            rcount, count, splitloc = 0, 0, None
        newcount = count + dcount
        # observe that this comparison will not work correctly if counts
        # are floats rather than ints
        if newcount == 0:
            if construction in self._analyses:
                del self._analyses[construction]
        else:
            self._analyses[construction] = ConstrNode(rcount, newcount,
                                                      splitloc)
        if splitloc:
            # Virtual construction
            for child in self.cc.splitn(construction, splitloc):
                self._modify_construction_count(child, dcount)
        else:
            self.cost.update(construction, newcount-count)
            # Real construction

    def get_compounds(self):
        """Return the compound types stored by the model."""
        self._check_segment_only()
        return [w for w, node in self._analyses.items()
                if node.rcount > 0]

    def get_constructions(self):
        """Return a list of the present constructions and their counts."""
        return sorted((c, node.count) for c, node in self._analyses.items()
                      if not node.splitloc)

    def get_cost(self):
        """Return current model encoding cost."""
        return self.cost.cost()
        cost = self.cost.cost()
        if self._supervised:
            return cost + self._annot_coding.get_cost()
        else:
            return cost

    def get_segmentations(self):
        """Retrieve segmentations for all compounds encoded by the model."""
        self._check_normal_mode()
        for w in sorted(self._analyses.keys()):
            c = self._analyses[w].rcount
            if c > 0:
                yield c, w, self.segment(w)

    def load_data(self, data):
        """Load data to initialize the model for batch training.

        Arguments:
            data: iterator of DataPoint tuples

        Adds the compounds in the corpus to the model lexicon. Returns
        the total cost.

        """
        self._check_segment_only()
        for dp in data:
            self._add_compound(dp.compound, dp.count)
            self._clear_compound_analysis(dp.compound)
            self._set_compound_analysis(dp.compound, self.cc.splitn(dp.compound, dp.splitlocs))
        return self.get_cost()

    # FIXME: refactor?
    def load_segmentations(self, segmentations):
        self._check_segment_only()
        for count, compound, constructions in segmentations:
            splitlocs = tuple(self.cc.parts_to_splitlocs(constructions))
            self._add_compound(compound, count)
            self._clear_compound_analysis(compound)
            self._set_compound_analysis(compound, self.cc.splitn(compound, splitlocs))
        return self.get_cost()

    def segment(self, compound):
        """Segment the compound by looking it up in the model analyses.

        Raises KeyError if compound is not present in the training
        data. For segmenting new words, use viterbi_segment(compound).

        """
        self._check_normal_mode()
        _, _, splitloc = self._analyses[compound]
        constructions = []
        if splitloc:
            for part in self.cc.splitn(compound, splitloc):
                constructions += self.segment(part)
        else:
            constructions.append(compound)

        return constructions

    def train_batch(self, algorithm='recursive', algorithm_params=(),
                    finish_threshold=0.005, max_epochs=None):
        """Train the model in batch fashion.

        The model is trained with the data already loaded into the model (by
        using an existing model or calling one of the load\_ methods).

        In each iteration (epoch) all compounds in the training data are
        optimized once, in a random order. If applicable, corpus weight,
        annotation cost, and random split counters are recalculated after
        each iteration.

        Arguments:
            algorithm: string in ('recursive', 'viterbi', 'flatten') 
                         that indicates the splitting algorithm used.
            algorithm_params: parameters passed to the splitting algorithm.
            finish_threshold: the stopping threshold. Training stops when
                                the improvement of the last iteration is
                                smaller then finish_threshold * #boundaries
            max_epochs: maximum number of epochs to train

        """
        self._check_normal_mode()
        epochs = 0
        forced_epochs = max(1, self._epoch_update(epochs))
        newcost = self.get_cost()
        compounds = list(self.get_compounds())
        _logger.info("Compounds in training data: %s types / %s tokens" %
                     (len(compounds), self.cost.compound_tokens()))

        if algorithm == 'flatten':
            _logger.info("Flattening analysis tree")
            for compound in _progress(compounds):
                parts = self.segment(compound)
                self._clear_compound_analysis(compound)
                self._set_compound_analysis(compound, parts)
            _logger.info("Done.")
            return 1, self.get_cost()

        _logger.info("Starting batch training")
        _logger.info("Epochs: %s\tCost: %s" % (epochs, newcost))

        while True:
            # One epoch
            random.shuffle(compounds)

            for w in _progress(compounds):
                if algorithm == 'recursive':
                    segments = self._recursive_optimize(w, *algorithm_params)
                elif algorithm == 'viterbi':
                    segments = self._viterbi_optimize(w, *algorithm_params)
                else:
                    raise MorfessorException("unknown algorithm '%s'" %
                                             algorithm)
                _logger.debug("#%s -> %s" %
                              (w, " + ".join(self.cc.to_string(s) for s in segments)))
            epochs += 1

            _logger.debug("Cost before epoch update: %s" % self.get_cost())
            forced_epochs = max(forced_epochs, self._epoch_update(epochs))
            oldcost = newcost
            newcost = self.get_cost()

            self._epoch_checks()

            _logger.info("Epochs: %s\tCost: %s" % (epochs, newcost))
            if (forced_epochs == 0 and
                    newcost >= oldcost - finish_threshold *
                    self.cost.compound_tokens()):
                break
            if forced_epochs > 0:
                forced_epochs -= 1
            if max_epochs is not None and epochs >= max_epochs:
                _logger.info("Max number of epochs reached, stop training")
                break
        _logger.info("Done.")
        return epochs, newcost

    def train_online(self, data, count_modifier=None, epoch_interval=10000,
                     algorithm='recursive', algorithm_params=(),
                     init_rand_split=None, max_epochs=None):
        """Train the model in online fashion.

        The model is trained with the data provided in the data argument.
        As example the data could come from a generator linked to standard in
        for live monitoring of the splitting.

        All compounds from data are only optimized once. After online
        training, batch training could be used for further optimization.

        Epochs are defined as a fixed number of compounds. After each epoch (
        like in batch training), the annotation cost, and random split counters
        are recalculated if applicable.

        Arguments:
            data: iterator of (_, compound_atoms) tuples. The first
                    argument is ignored, as every occurence of the
                    compound is taken with count 1
            count_modifier: function for adjusting the counts of each
                              compound
            epoch_interval: number of compounds to process before starting
                              a new epoch
            algorithm: string in ('recursive', 'viterbi') that indicates
                         the splitting algorithm used.
            algorithm_params: parameters passed to the splitting algorithm.
            init_rand_split: probability for random splitting a compound to
                               at any point for initializing the model. None
                               or 0 means no random splitting.
            max_epochs: maximum number of epochs to train

        """
        self._check_normal_mode()
        if count_modifier is not None:
            counts = {}

        _logger.info("Starting online training")

        epochs = 0
        i = 0
        more_tokens = True
        while more_tokens:
            self._epoch_update(epochs)
            newcost = self.get_cost()
            _logger.info("Tokens processed: %s\tCost: %s" % (i, newcost))

            for _ in _progress(range(epoch_interval)):
                try:
                    dp = next(data)
                except StopIteration:
                    more_tokens = False
                    break

                self._add_compound(dp.compound, dp.count)
                self._clear_compound_analysis(dp.compound)
                self._set_compound_analysis(dp.compound, self.cc.splitn(dp.compound, dp.splitlocs))

                if algorithm == 'recursive':
                    segments = self._recursive_optimize(dp.compound, *algorithm_params)
                elif algorithm == 'viterbi':
                    segments = self._viterbi_optimize(dp.compound, *algorithm_params)
                else:
                    raise MorfessorException("unknown algorithm '%s'" %
                                             algorithm)
                _logger.debug("#%s: %s -> %s" %
                              (i, dp.compound, " + ".join(self.cc.to_string(s) for s in segments)))
                i += 1

            epochs += 1
            if max_epochs is not None and epochs >= max_epochs:
                _logger.info("Max number of epochs reached, stop training")
                break

        self._epoch_update(epochs)
        newcost = self.get_cost()
        _logger.info("Tokens processed: %s\tCost: %s" % (i, newcost))
        return epochs, newcost

    def viterbi_segment(self, compound, addcount=1.0, maxlen=30,
                        allow_longer_unk_splits=False):
        """Find optimal segmentation using the Viterbi algorithm.

        Arguments:
          compound: compound to be segmented
          addcount: constant for additive smoothing (0 = no smoothing)
          maxlen: maximum length for the constructions

        If additive smoothing is applied, new complex construction types can
        be selected during the search. Without smoothing, only new
        single-atom constructions can be selected.

        Returns the most probable segmentation and its log-probability.

        """
        #clen = len(compound)
        # indices = range(1, clen+1) if allowed_boundaries is None \
        #           else allowed_boundaries+[clen]

        grid = {None: (0.0, None)}
        tokens = self.cost.all_tokens() + addcount
        logtokens = math.log(tokens) if tokens > 0 else 0

        newboundcost = self.cost.newbound_cost(addcount) if addcount > 0 else 0

        badlikelihood = self.cost.bad_likelihood(compound,addcount)

        for t in itertools.chain(self.cc.split_locations(compound), [None]):
            # Select the best path to current node.
            # Note that we can come from any node in history.
            bestpath = None
            bestcost = None

            for pt in tail(maxlen, itertools.chain([None], self.cc.split_locations(compound, stop=t))):
                if grid[pt][0] is None:
                    continue
                cost = grid[pt][0]
                construction = self.cc.slice(compound, pt, t)
                count = self.get_construction_count(construction)
                if count > 0:
                    cost += (logtokens - math.log(count + addcount))
                elif addcount > 0:
                    if self.cost.tokens() == 0:
                        cost += (addcount * math.log(addcount) +
                                 newboundcost + self.cost.get_coding_cost(construction))
                    else:
                        cost += (logtokens - math.log(addcount) +
                                 newboundcost + self.cost.get_coding_cost(construction))

                elif self.cc.is_atom(construction):
                    cost += badlikelihood
                elif allow_longer_unk_splits:
                    # Some splits are forbidden, so longer unknown
                    # constructions have to be allowed
                    cost += len(self.cc.corpus_key(construction)) * badlikelihood
                else:
                    continue
                #_logger.debug("cost(%s)=%.2f", construction, cost)
                if bestcost is None or cost < bestcost:
                    bestcost = cost
                    bestpath = pt
            grid[t] = (bestcost, bestpath)

        splitlocs = []

        cost, path = grid[None]
        while path is not None:
            splitlocs.append(path)
            path = grid[path][1]

        constructions = list(self.cc.splitn(compound, list(reversed(splitlocs))))

        # Add boundary cost
        cost += (math.log(self.cost.tokens() +
                          self.cost.compound_tokens()) -
                 math.log(self.cost.compound_tokens()))
        return constructions, cost

    #TODO project lambda
    def forward_logprob(self, compound):
        """Find log-probability of a compound using the forward algorithm.

        Arguments:
          compound: compound to process

        Returns the (negative) log-probability of the compound. If the
        probability is zero, returns a number that is larger than the
        value defined by the penalty attribute of the model object.

        """
        clen = len(compound)
        grid = [0.0]
        if self._corpus_coding.tokens + self._corpus_coding.boundaries > 0:
            logtokens = math.log(self._corpus_coding.tokens +
                                 self._corpus_coding.boundaries)
        else:
            logtokens = 0
        # Forward main loop
        for t in range(1, clen + 1):
            # Sum probabilities from all paths to the current node.
            # Note that we can come from any node in history.
            psum = 0.0
            for pt in range(0, t):
                cost = grid[pt]
                construction = compound[pt:t]
                count = self.get_construction_count(construction)
                if count > 0:
                    cost += (logtokens - math.log(count))
                else:
                    continue
                psum += math.exp(-cost)
            if psum > 0:
                grid.append(-math.log(psum))
            else:
                grid.append(-self.penalty)
        cost = grid[-1]
        # Add boundary cost
        cost += (math.log(self._corpus_coding.tokens +
                          self._corpus_coding.boundaries) -
                 math.log(self._corpus_coding.boundaries))
        return cost

    # TODO project lambda
    def viterbi_nbest(self, compound, n, addcount=1.0, maxlen=30):
        """Find top-n optimal segmentations using the Viterbi algorithm.

        Arguments:
          compound: compound to be segmented
          n: how many segmentations to return
          addcount: constant for additive smoothing (0 = no smoothing)
          maxlen: maximum length for the constructions

        If additive smoothing is applied, new complex construction types can
        be selected during the search. Without smoothing, only new
        single-atom constructions can be selected.

        Returns the n most probable segmentations and their
        log-probabilities.

        """
        clen = len(compound)
        grid = [[(0.0, None, None)]]
        if self._corpus_coding.tokens + self._corpus_coding.boundaries + \
                addcount > 0:
            logtokens = math.log(self._corpus_coding.tokens +
                                 self._corpus_coding.boundaries + addcount)
        else:
            logtokens = 0
        if addcount > 0:
            newboundcost = (self._lexicon_coding.boundaries + addcount) * \
                           math.log(self._lexicon_coding.boundaries + addcount)
            if self._lexicon_coding.boundaries > 0:
                newboundcost -= self._lexicon_coding.boundaries * \
                                math.log(self._lexicon_coding.boundaries)
            newboundcost /= self._corpus_coding.weight
        else:
            newboundcost = 0
        badlikelihood = 1.0 + clen * logtokens + newboundcost + \
                        self._lexicon_coding.get_codelength(compound) / \
                        self._corpus_coding.weight
        # Viterbi main loop
        for t in range(1, clen + 1):
            # Select the best path to current node.
            # Note that we can come from any node in history.
            bestn = []
            if self.nosplit_re and t < clen and \
                    self.nosplit_re.match(compound[(t-1):(t+1)]):
                grid.append([(-clen*badlikelihood, t-1, -1)])
                continue
            for pt in range(max(0, t - maxlen), t):
                for k in range(len(grid[pt])):
                    if grid[pt][k][0] is None:
                        continue
                    cost = grid[pt][k][0]
                    construction = compound[pt:t]
                    count = self.get_construction_count(construction)
                    if count > 0:
                        cost += (logtokens - math.log(count + addcount))
                    elif addcount > 0:
                        if self._corpus_coding.tokens == 0:
                            cost -= (addcount * math.log(addcount) +
                                     newboundcost +
                                     self._lexicon_coding.get_codelength(
                                         construction)
                                     / self._corpus_coding.weight)
                        else:
                            cost -= (logtokens - math.log(addcount) +
                                     newboundcost +
                                     self._lexicon_coding.get_codelength(
                                         construction)
                                     / self._corpus_coding.weight)
                    elif len(construction) == 1:
                        cost -= badlikelihood
                    elif self.nosplit_re:
                        # Some splits are forbidden, so longer unknown
                        # constructions have to be allowed
                        cost -= len(construction) * badlikelihood
                    else:
                        continue
                    if len(bestn) < n:
                        heapq.heappush(bestn, (cost, pt, k))
                    else:
                        heapq.heappushpop(bestn, (cost, pt, k))
            grid.append(bestn)
        results = []
        for k in range(len(grid[-1])):
            constructions = []
            cost, path, ki = grid[-1][k]
            lt = clen + 1
            while path is not None:
                t = path
                constructions.append(compound[t:lt])
                path = grid[t][ki][1]
                ki = grid[t][ki][2]
                lt = t
            constructions.reverse()
            # Add boundary cost
            cost -= (math.log(self._corpus_coding.tokens +
                              self._corpus_coding.boundaries) -
                     math.log(self._corpus_coding.boundaries))
            results.append((-cost, constructions))
        return [(constr, cost) for cost, constr in sorted(results)]

    def get_corpus_coding_weight(self):
        return self.cost._corpus_coding.weight

    def set_corpus_coding_weight(self, weight):
        self._check_segment_only()
        self.cost.set_corpus_coding_weight(weight)

    def make_segment_only(self):
        """Reduce the size of this model by removing all non-morphs from the
        analyses. After calling this method it is not possible anymore to call
        any other method that would change the state of the model. Anyway
        doing so would throw an exception.

        """
        self._check_normal_mode()
        self._num_compounds = len(self.get_compounds())
        self._segment_only = True

        self._analyses = {k: v for (k, v) in self._analyses.items()
                          if not v.splitloc}

    def clear_segmentation(self):
        self._check_normal_mode()
        for compound in self.get_compounds():
            self._clear_compound_analysis(compound)
            self._set_compound_analysis(compound, [compound])

    def get_params(self):
        """Returns a dict of hyperparameters."""
        params = {'corpusweight': self.get_corpus_coding_weight()}
        #if self._supervised:
        #    params['annotationweight'] = self._annot_coding.weight
        params['forcesplit'] = ''.join(sorted(self.cc._force_splits))
        if self.cc._nosplit:
            params['nosplit'] = self.cc._nosplit.pattern
        return params

# count = count of the node
# splitloc = integer or tuple. Location(s) of the possible splits for virtual
#            constructions; empty tuple or 0 if real construction
SimpleConstrNode = collections.namedtuple('ConstrNode', ['count', 'splitloc'])<|MERGE_RESOLUTION|>--- conflicted
+++ resolved
@@ -4,21 +4,14 @@
 import itertools
 import logging
 import math
-import numbers
 import random
 
 import sys
 
-<<<<<<< HEAD
 from .cost import Cost, EmCost
-from morfessor.constructions.base import BaseConstructionMethods
-from .exception import MorfessorException, SegmentOnlyModelException
-=======
-from .cost import Cost
 from .constructions.base import BaseConstructionMethods
 from .corpus import LexiconEncoding, CorpusEncoding, \
     AnnotatedCorpusEncoding, FixedCorpusWeight
->>>>>>> 6e65af57
 from .utils import _progress, tail
 from .exception import MorfessorException, SegmentOnlyModelException
 
@@ -78,21 +71,14 @@
         # self._corpus_coding = CorpusEncoding(self._lexicon_coding)
         # self._annot_coding = None
 
-        self.cost = Cost(self.cc, corpusweight)
+        if em:
+            self.cost = EmCost(self.cc, corpusweight)
+        else:
+            self.cost = Cost(self.cc, corpusweight)
 
         #Set corpus weight updater
         self.set_corpus_weight_updater(corpusweight)
 
-<<<<<<< HEAD
-        if em:
-            self.cost = EmCost(self.cc, corpusweight)
-        else:
-            self.cost = Cost(self.cc, corpusweight)
-
-    @property
-    def _segment_only(self):
-        return self._mode == MODE_SEGMENT_ONLY
-=======
     def set_corpus_weight_updater(self, corpus_weight):
         if corpus_weight is None:
             self._corpus_weight_updater = FixedCorpusWeight(1.0)
@@ -101,8 +87,9 @@
         else:
             self._corpus_weight_updater = corpus_weight
 
-        self._corpus_weight_updater.update(self, 0)
->>>>>>> 6e65af57
+    @property
+    def _segment_only(self):
+        return self._mode == MODE_SEGMENT_ONLY
 
     @property
     def tokens(self):
@@ -423,7 +410,7 @@
 
     # FIXME: refactor?
     def load_segmentations(self, segmentations):
-        self._check_segment_only()
+        self._check_normal_mode()
         for count, compound, constructions in segmentations:
             splitlocs = tuple(self.cc.parts_to_splitlocs(constructions))
             self._add_compound(compound, count)
