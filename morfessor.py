#!/usr/bin/env python
"""
Morfessor 2.0 - Python implementation of the Morfessor method
"""
import codecs
import io
import locale

__all__ = ['InputFormatError', 'MorfessorIO', 
           'Lexicon', 'BaselineModel', 'Corpus', 'Annotations',
           'batch_train', 'online_train']

__version__ = '2.0.0pre1'
__author__ = 'Sami Virpioja, Peter Smit'
__author_email__ = "sami.virpioja@aalto.fi"

import collections
import datetime
import gzip
import itertools
import logging
import math
import random
import re
import sys
import time
import types

try:
    # In Python2 import cPickle for better performance
    import cPickle as pickle
except ImportError:
    import pickle

try:
    from functools import reduce
except ImportError:
    pass

_logger = logging.getLogger(__name__)

show_progress_bar = True

def _progress(iter_func):
    """Decorator/function for displaying a progress bar when iterating
    through a list.

    iter_func can be both a function providing a iterator (for decorator
    style use) or an iterator itself.

    No progressbar is displayed when stderr is redirected to a file

    If the progressbar module is available a fancy percentage style
    progressbar is displayed. Otherwise 20 dots are printed as indicator.

    """

    if not show_progress_bar:
        return iter_func

    #Try to see or the progressbar module is available, else fabricate our own
    try:
        from progressbar import ProgressBar
    except ImportError:
        class SimpleProgressBar:
            NUM_DOTS = 60
            def __call__(self, it):
                self.it = iter(it)
                self.i = 0
                if len(it) <= self.NUM_DOTS:
                    self.dotfreq = 1
                elif len(it) <= 2 * self.NUM_DOTS:
                    self.dotfreq = 2
                else:
                    self.dotfreq = len(it) // self.NUM_DOTS
                return self

            def __iter__(self):
                return self

            def next(self):
                self.i += 1
                if self.i % self.dotfreq == 0:
                    sys.stderr.write('.')
                try:
                    return self.it.next()
                except StopIteration:
                    sys.stderr.write('\n')
                    raise
        ProgressBar = SimpleProgressBar

    # In case of a decorator (argument is a function),
    # wrap the functions result is a ProgressBar and return the new function
    if isinstance(iter_func,types.FunctionType):
        def i(*args, **kwargs):
            if logging.getLogger(__name__).isEnabledFor(logging.INFO):
                return ProgressBar()(iter_func(*args, **kwargs))
            else:
                return iter_func(*args, **kwargs)
        return i

    #In case of an iterator, wrap it in a ProgressBar and return it.
    elif hasattr(iter_func,'__iter__'):
        return ProgressBar()(iter_func)

    #If all else fails, just return the original.
    return iter_func

_log2pi = math.log(2*math.pi)

def _constructions_to_str(constructions):
    """Return a readable string for a list of constructions."""
    if isinstance(constructions[0], str) or \
            isinstance(constructions[0], unicode):
        # Constructions are strings
        return ' + '.join(constructions)
    else:
        # Constructions are not strings (should be tuples of strings)
        return ' + '.join(map(lambda x: ' '.join(x), constructions))

def logfactorial(n):
    """Calculate logarithm of n!.

    For large n (n > 20), use Stirling's approximation.

    """
    if n < 2:
        return 0.0
    if n < 20:
        return math.log(math.factorial(n))
    logn = math.log(n)
    return n * logn - n + 0.5 * (logn + _log2pi)

def frequency_distribution_cost(types, tokens):
    """Calculate -log[(M - 1)! (N - M)! / (N - 1)!] for M types and N tokens."""
    if types < 2:
        return 0.0
    return logfactorial(tokens-1) - logfactorial(types-1) - \
        logfactorial(tokens-types)

class Error(Exception):
    """Base class for exceptions in this module."""
    pass

class InputFormatError(Error):
    """Exception raised for problems in reading input files.

    Attributes:
        file -- input file in which the error occurred
        line -- line that caused the error

    """
    def __init__(self, filename, line):
        self.file = filename
        self.line = line

    def __str__(self):
        return "illegal format in file '%s'" % self.file

class MorfessorIO:
    """Definition for all input and output files. Also handles all
    encoding issues.

    """

    def __init__(self, encoding=None, construction_separator=' + ',
                 comment_start='#', compound_separator='\W+',
                 atom_separator=None):
        self.encoding = encoding
        self.construction_separator = construction_separator
        self.comment_start = comment_start
        self.compound_separator = compound_separator
        self.atom_separator = atom_separator
        if atom_separator is not None:
            self._atom_sep_re = re.compile(atom_separator, re.UNICODE)

    def read_segmentation_file(self, file_name, **kwargs):
        """Read segmentation file.

        File format:
        <count> <construction1><sep><construction2><sep>...<constructionN>

        """
        _logger.info("Reading segmentations from '%s'..." % file_name)
        for line in self._read_text_file(file_name):
            count, compound = line.split(' ', 1)
            yield int(count), compound.split(self.construction_separator)
        _logger.info("Done.")

    def write_segmentation_file(self, file_name, segmentations, **kwargs):
        """Write segmentation file. 

        File format:
        <count> <construction1><sep><construction2><sep>...<constructionN>

        """
        _logger.info("Saving segmentations to '%s'..." % file_name)
        with self._open_text_file_write(file_name) as file_obj:
            d = datetime.datetime.now().replace(microsecond=0)
            file_obj.write("# Output from Morfessor Baseline %s, %s\n" %
                           (__version__, d))

            for count, segmentation in segmentations:
                file_obj.write(
                    "%d %s\n" % 
                    (count, self.construction_separator.join(segmentation)))
        _logger.info("Done.")

    def read_corpus_files(self, file_names):
        """Read one or more corpus files.

        Yield for each compound found (1, compound, compound_atoms).

        """
        for file_name in file_names:
            for item in self.read_corpus_file(file_name):
                yield item

    def read_corpus_file(self, file_name):
        """Read one corpus file. 

        Yield for each compound found (1, compound, compound_atoms).

        """
        _logger.info("Reading corpus from '%s'..." % file_name)
        compound_sep = re.compile(self.compound_separator, re.UNICODE)
        for line in self._read_text_file(file_name):
            for compound in compound_sep.split(line):
                if len(compound) > 0:
                    yield 1, compound, self._split_atoms(compound)
        _logger.info("Done.")

    def read_corpus_list_file(self, file_name):
        """Read a corpus list file. 

        Each line has the format:
        <count> <compound>

        Yield tuples (count, compound, compound_atoms) for each compound.
        """
        _logger.info("Reading corpus from list '%s'..." % file_name)
        for line in self._read_text_file(file_name):
            try:
                count, compound = line.split(None, 1)
                yield int(count), compound, self._split_atoms(compound)
            except ValueError:
                yield 1, line, self._split_atoms(line)
        _logger.info("Done.")

    def read_annotations_file(self, file_name):
        """Read a annotations file. 

        Each line has the format:
        <compound> <constr1> <constr2> ... <constrN>, <constr1>...<constrN>, ...

        Yield tuples (compound, list(analyses)).
        """
        _logger.info("Reading annotations from '%s'..." % file_name)
        for line in self._read_text_file(file_name):
            analyses = []
            compound, analyses_line = line.split(None, 1)

            for analysis in analyses_line.split(','):
                analyses.append(analysis.split(' '))

            yield compound, analyses
        _logger.info("Done.")

    def write_lexicon_file(self, file_name, lexicon):
        """Write to a Lexicon file all constructions and their counts."""
        _logger.info("Saving model lexicon to '%s'..." % file_name)
        with self._open_text_file_write(file_name) as file_obj:
            for construction, count in lexicon:
                file_obj.write("%d %s\n" % (count, construction))
        _logger.info("Done.")

    def read_binary_model_file(self, file_name):
        """Read a pickled model from file."""
        _logger.info("Loading model from '%s'..." % file_name)
        with open(file_name, 'rb') as fobj:
            model = pickle.load(fobj)
        _logger.info("Done.")
        return model

    def write_binary_model_file(self, file_name, model):
        """Pickle a model to a file."""
        _logger.info("Saving model to '%s'..." % file_name)
        with open(file_name, 'wb') as fobj:
            pickle.dump(model, fobj, pickle.HIGHEST_PROTOCOL)
        _logger.info("Done.")

    def _split_atoms(self, construction):
        """Split construction to its atoms."""
        if self.atom_separator is None:
            return construction
        else:
            return self._atom_sep_re.split(construction)

    def _open_text_file_write(self, file_name):
        """Open a file with the appropriate compression and encoding"""
        if file_name == '-':
            file_obj = sys.stdout
        elif file_name.endswith('.gz'):
            file_obj = gzip.open(file_name, 'wb')
        else:
            file_obj = open(file_name, 'wb')

        return codecs.getwriter(self.encoding)(file_obj)

    def _read_text_file(self, file_name):
        """Read a text file with the appropriate compression and encoding.

        Comments and empty lines are skipped.

        """
        if self.encoding is None:
            self.encoding = self._find_encoding(file_name)
        if file_name == '-':
            file_obj = sys.stdin
        elif file_name.endswith('.gz'):
            file_obj = gzip.open(file_name, 'rb')
        else:
            file_obj = open(file_name, 'rb')

        for line in codecs.getreader(self.encoding)(file_obj):
            line = line.rstrip()
            if len(line) > 0 and not line.startswith(self.comment_start):
                yield line

    def _find_encoding(self, *files):
        """Test default encodings on reading files.

        If no encoding is given, this method can be used to test which
        of the default encodings would work.

        """
        test_encodings = [locale.getpreferredencoding(), 'utf-8']
        for encoding in test_encodings:
            ok = True
            for f in files:
                if f == '-':
                    continue
                try:
                    for _ in io.open(f, encoding=encoding):
                        pass
                except UnicodeDecodeError:
                    ok = False
                    break
            if ok:
                _logger.info("Detected %s encoding" % encoding)
                return encoding

        raise UnicodeError("Can not determine encoding of input files")

class Lexicon:
    """Lexicon class for storing model constructions."""

    def __init__(self):
        """Initialize a new lexicon instance."""
        self.atoms = collections.Counter()
        self.atoms_total = 0
        self.logtokensum = 0.0

    def add(self, construction):
        """Add construction to the lexicon (with optional data)."""
        for atom in itertools.chain(construction, [None]):
            oldc = self.atoms[atom]
            self.logtokensum += (oldc+1) * math.log(oldc+1)
            if oldc > 0:
                self.logtokensum -= oldc * math.log(oldc)
            self.atoms[atom] += 1

        self.atoms_total += len(construction) + 1

    def remove(self, construction):
        """Remove construction from the lexicon."""
        for atom in itertools.chain(construction, [None]):
            oldc = self.atoms[atom]
            self.logtokensum -= oldc * math.log(oldc)
            if oldc > 1:
                self.logtokensum += (oldc-1) * math.log(oldc-1)
            self.atoms[atom] -= 1
            if self.atoms[atom] == 0:
                del self.atoms[atom]

        self.atoms_total -= len(construction) + 1

    def get_cost(self):
        """Return the current coding cost of the lexicon."""
        if self.atoms_total < 2:
            return 0.0
        cost = frequency_distribution_cost(len(self.atoms), self.atoms_total)
        cost += self.atoms_total * math.log(self.atoms_total) - self.logtokensum
        return cost

    def get_codelength(self, construction):
        """Return an approximate codelength for new construction."""
        l = len(construction) + 1
        cost = l * math.log(self.atoms_total + l)
        for atom in itertools.chain(construction, [None]):
            if atom in self.atoms:
                c = self.atoms[atom]
            else:
                c = 1
            cost -= math.log(c)
        return cost

# rcount = root count (from corpus)
# count = total count of the node
# splitloc = location of the split for virtual constructions; otherwise 0
ConstrNode = collections.namedtuple('ConstrNode',
                                    ['rcount', 'count', 'splitloc'])

class BaselineModel:
    """Morfessor Baseline model class."""

    def __init__(self, forcesplit_list = [], corpusweight = 1.0,
                 annotations = None, annotatedcorpusweight = None,
                 use_skips = False):
        """Initialize a new model instance.

        Arguments:
            forcesplit_list -- force segmentations on the characters in
                               the given list
            corpusweight -- weight for the corpus cost
            annotations -- annotated data for semi-supervised training
            annotatedcorpusweight -- weight for annotated corpus cost; if
                                      None, determine based on data sizes
            use_skips -- randomly skip frequently occurring constructions
                         to speed up training

        """
        self.analyses = {}
        self.lexicon = Lexicon()
        self.tokens = 0            # Num. of construction tokens (in corpus)
        self.types = 0             # Num. of construction types (in lexicon)
        self.boundaries = 0        # Compound boundary tokens in corpus
        self.logtokensum = 0.0     # Unnormalized coding length of the corpus
        self.freqdistrcost = 0.0   # Coding cost of frequencies
        self.corpuscost = 0.0      # Code length of pointers in corpus
        self.permutationcost = 0.0 # Code length reduction from permutations
        self.lexiconcost = 0.0     # Code length of construction lexicon
        self.use_skips = use_skips # Random skips for frequent constructions
        self.counter = collections.Counter() # Counter for random skipping
        self.corpuscostweight = corpusweight
        self.forcesplit_list = forcesplit_list
        if annotations is not None:
            self.set_annotations(annotations, annotatedcorpusweight)
        else:
            self.supervised = False

    def get_lexicon(self):
        """Return current lexicon instance."""
        return self.lexicon

    def get_compounds(self):
        """Return the compound types stored by the model."""
        return filter(lambda w: self.analyses[w].rcount > 0,
                      self.analyses.keys())

    def get_compound_boundary_num(self):
        """Return the number of compound boundaries encoded by the model."""
        return self.boundaries

    def get_construction_count(self, construction):
        """Return the count of the construction."""
        return self.analyses[construction].count

    def get_constructions(self):
        """Return a list of the present constructions and their counts."""
        return sorted((c, node.count) for c, node in self.analyses.items()
                      if node.splitloc == 0)

    def add(self, w, c):
        """Add compound w with count c."""
        self.modify_construction_count(w, c)
        self.analyses[w] = self.analyses[w]._replace(rcount=c)
        self.boundaries += c

    def remove(self, construction):
        """Remove construction from model."""
        rcount, count, splitloc = self.analyses[construction]
        self.modify_construction_count(construction, -count)
        return rcount, count

    def expand_compound(self, compound):
        """Return a list containing the constructions of a compound."""
        return self.expand_construction(compound)

    def expand_construction(self, construction):
        """Expand a virtual construction to its parts."""
        rcount, count, splitloc = self.analyses[construction]
        constructions = []
        if splitloc > 0:
            prefix = construction[:splitloc]
            suffix = construction[splitloc:]
            constructions += self.expand_construction(prefix)
            constructions += self.expand_construction(suffix)
        else:
            constructions.append(construction)
        return constructions

    def update_corpus_weight(self, factor):
        """Multiply the corpus cost weight by given factor."""
        self.corpuscostweight *= factor

    def set_annotations(self, annotations, annotatedcorpusweight):
        """Prepare model for semi-supervised learning with given annotations."""
        self.supervised = True
        self.annotations = annotations
        self.annotatedconstructions = {} # {construction: count}
        self.annotatedtokens = 0
        self.annotatedlogtokensum = 0.0
        self.annotatedcorpuscost = 0.0
        if annotatedcorpusweight is None:
            self.annotatedcorpusweight = 1.0
            self.sweightbalance = True
        else:
            self.annotatedcorpusweight = annotatedcorpusweight
            self.sweightbalance = False
        self.penaltylogprob = -9999.9 # cost for missing a known construction

    def load_segmentations(self, segmentations):
        """Load model from existing segmentations.

        The argument should be an iterator providing a count and a
        segmentation.
        """

        for count, segmentation in segmentations:
            comp = "".join(segmentation)
            self.add(comp, count)
            self.set_compound_analysis(comp, segmentation)

    def get_segmentations(self):
        """Retrieve segmentations for all compounds encoded by the model."""
        for w in sorted(self.analyses.keys()):
            c = self.analyses[w].rcount
            if c > 0:
                yield c, self.expand_compound(w)

    def batch_init(self, corpus, freqthreshold = 1, cfunc = lambda x: x):
        """Initialize the model for batch training.

        Arguments:
            corpus -- corpus instance
            freqthreshold -- discard compounds that occur less than
                             given times in the corpus (default 1)
            cfunc -- function (int -> int) for modifying the counts
                     (defaults to identity function)

        Adds the compounds in the corpus to the model lexicon.

        """
        for i in range(corpus.get_type_count()):
            c = corpus.get_count(i)
            if c < freqthreshold:
                continue
            w = corpus.get_compound_atoms(i)
            self.add(w, cfunc(c))

    def random_split_init(self, corpus, threshold = 0.5):
        """Initialize the model with random splits.

        Arguments:
            corpus -- Corpus object for loading compounds
            threshold -- probability of splitting at each position (default 0.5)

        """
        for i in range(corpus.get_type_count()):
            w = corpus.get_compound_atoms(i)
            if not w in self.analyses:
                continue
            parts = self.random_split(w, threshold)
            self.set_compound_analysis(w, parts)

    def random_split(self, compound, threshold):
        """Return a random split for compound.

        Arguments:
            compound -- compound to split
            threshold -- probability of splitting at each position

        """
        parts = []
        startpos = 0
        for i in range(1, len(compound)):
            if random.random() < threshold:
                parts.append(compound[startpos:i])
                startpos = i
        parts.append(compound[startpos:len(compound)])
        return parts

    def set_compound_analysis(self, compound, parts):
        """Set analysis of compound to according to given segmentation.

        Arguments:
            compound -- compound to split
            parts -- desired constructions of the compound

        The analysis is stored internally as a right-branching tree.

        """
        construction = compound
        for p in range(len(parts)-1):
            rcount, count = self.remove(construction)
            prefix = parts[p]
            suffix = reduce(lambda x, y: x + y, parts[p+1:])
            self.analyses[construction] = ConstrNode(rcount, count,
                                                     len(prefix))
            self.modify_construction_count(prefix, count)
            self.modify_construction_count(suffix, count)
            construction = suffix

<<<<<<< HEAD
    def add(self, compound, c):
        """Add compound with count c to data."""
        self.modify_construction_count(compound, c)
        oldrc = self.analyses[compound].rcount
        self.analyses[compound] = \
            self.analyses[compound]._replace(rcount=oldrc+c)
        self.boundaries += c

    def remove(self, construction):
        """Remove construction from model."""
        rcount, count, splitloc = self.analyses[construction]
        self.modify_construction_count(construction, -count)
        return rcount, count

    def expand_compound(self, compound):
        """Return a list containing the analysis of compound."""
        return self.expand_construction(compound)

    def expand_construction(self, construction):
        """Return a list containing the analysis of the construction."""
        rcount, count, splitloc = self.analyses[construction]
        constructions = []
        if splitloc > 0:
            prefix = construction[:splitloc]
            suffix = construction[splitloc:]
            constructions += self.expand_construction(prefix)
            constructions += self.expand_construction(suffix)
        else:
            constructions.append(construction)
        return constructions

    def get_construction_count(self, construction):
        """Return the count of the construction."""
        return self.analyses[construction].count

    def get_real_constructions(self):
        """Return the -real- constructions and their count."""
        return sorted((c, node.count) for c, node in self.analyses.items()
            if node.splitloc == 0)

=======
>>>>>>> 513de9f4
    def get_cost(self):
        """Return current model cost."""
        if self.types == 0:
            return 0.0
        self.permutationcost = -logfactorial(self.types)
        self.freqdistrcost = frequency_distribution_cost(self.types,
                                                         self.tokens)
        n = self.tokens + self.boundaries
        self.corpuscost = self.corpuscostweight * \
            (n * math.log(n) - self.logtokensum -
             self.boundaries * math.log(self.boundaries))
        self.lexiconcost = self.lexicon.get_cost()
        if self.supervised:
            b = self.annotations.get_types()
            if b > 0:
                self.annotatedcorpuscost = self.annotatedcorpusweight * \
                    ((self.annotatedtokens + b) * math.log(n) -
                     self.annotatedlogtokensum -
                     b * math.log(self.boundaries))
            else:
                self.annotatedcorpuscost = 0.0
            return self.permutationcost + self.freqdistrcost + \
                self.lexiconcost + self.corpuscost + self.annotatedcorpuscost
        else:
            return self.permutationcost + self.freqdistrcost + \
                self.lexiconcost + self.corpuscost

    def updated_annotation_choices(self):
        """Update the selection of alternative analyses in annotations.

        For semi-supervised models, select the most likely alternative
        analyses included in the annotations of the compounds.

        """
        if not self.supervised:
            return
        # Clean up everything just to be safe
        self.annotatedconstructions = {}
        self.annotatedtokens = 0
        self.annotatedlogtokensum = 0.0
        self.annotatedcorpuscost = 0.0
        # Add data to self.annotatedconstructions
        for w, alternatives in self.annotations.get_data():
            if w in self.analyses:
                c = self.analyses[w].rcount
            else:
                # Add compound also to the unannotated data
                self.add(w, 1)
                c = 1
            analysis, cost = self.best_analysis(alternatives)
            for m in analysis:
                if self.annotatedconstructions.has_key(m):
                    self.annotatedconstructions[m] += c
                else:
                    self.annotatedconstructions[m] = c
                self.annotatedtokens += c
        self.annotatedlogtokensum = 0.0
        for m, f in self.annotatedconstructions.items():
            if m in self.analyses and self.analyses[m].splitloc == 0:
                self.annotatedlogtokensum += \
                    f * math.log(self.analyses[m].count)
            else:
                self.annotatedlogtokensum += f * self.penaltylogprob
        if self.tokens > 0:
            n = self.tokens + self.boundaries
            b = self.annotations.get_types() # boundaries in annotated data
            self.annotatedcorpuscost = self.annotatedcorpusweight * \
                ((self.annotatedtokens + b) * math.log(n) -
                 self.annotatedlogtokensum -
                 b * math.log(self.boundaries))
        else:
            self.annotatedcorpuscost = 0.0

    def best_analysis(self, choices):
        """Select the best analysis out of the given choices."""
        bestcost = None
        bestanalysis = None
        for analysis in choices:
            cost = 0.0
            for m in analysis:
                if m in self.analyses and self.analyses[m].splitloc == 0:
                    cost += math.log(self.tokens) - \
                        math.log(self.analyses[m].count)
                else:
                    cost -= self.penaltylogprob # penaltylogprob is negative
            if bestcost is None or cost < bestcost:
                bestcost = cost
                bestanalysis = analysis
        return bestanalysis, bestcost

    def recursive_optimize(self, construction):
        """Optimize segmentation of the construction by recursive splitting.

        Returns list of segments.
        """
        if len(construction) == 1: # Single atom
            return [construction]

        if self.use_skips:
            if construction in self.counter:
                t = self.counter[construction]
                if random.random() > 1.0/(max(1, t)):
                    return self.expand_construction(construction)
            self.counter[construction] += 1

        if construction[0] in self.forcesplit_list:
            rcount, count = self.remove(construction)
            self.analyses[construction] = ConstrNode(rcount, count, 1)
            self.modify_construction_count(construction[:1], count)
            self.modify_construction_count(construction[1:], count)
            return [construction[0]] + self.recursive_optimize(construction[1:])

        rcount, count = self.remove(construction)
        self.modify_construction_count(construction, count)
        mincost = self.get_cost()
        self.modify_construction_count(construction, -count)
        splitloc = 0
        for i in range(1, len(construction)):
            if construction[i] in self.forcesplit_list:
                splitloc = i
                break
            prefix = construction[:i]
            suffix = construction[i:]
            self.modify_construction_count(prefix, count)
            self.modify_construction_count(suffix, count)
            cost = self.get_cost()
            self.modify_construction_count(prefix, -count)
            self.modify_construction_count(suffix, -count)
            if cost <= mincost:
                mincost = cost
                splitloc = i
        if splitloc > 0:
            # Virtual construction
            self.analyses[construction] = ConstrNode(rcount, count, splitloc)
            prefix = construction[:splitloc]
            suffix = construction[splitloc:]
            self.modify_construction_count(prefix, count)
            self.modify_construction_count(suffix, count)
            lp = self.recursive_optimize(prefix)
            if suffix != prefix:
                return lp + self.recursive_optimize(suffix)
            else:
                return lp + lp
        else:
            # Real construction
            self.analyses[construction] = ConstrNode(rcount, 0, 0)
            self.modify_construction_count(construction, count)
            return [construction]

    def viterbi_optimize(self, compound, addcount=0, maxlen=30):
        """Optimize segmentation of the compound using the Viterbi algorithm.

        Arguments:
          compound -- compound to optimize
          addcount -- constant for additive smoothing of Viterbi probs
          maxlen -- maximum length for a construction

        Returns list of segments.
        """
        clen = len(compound)
        if clen == 1: # Single atom
            return [compound]

        if self.use_skips:
            if compound in self.counter:
                t = self.counter[compound]
                if random.random() > 1.0/(max(1, t)):
                    return self.expand_construction(compound)
            self.counter[compound] += 1

        # Collect forced subsegments
        mainparts = []
        j = 0
        for i in range(1, clen):
            if compound[i] in self.forcesplit_list:
                mainparts.append(compound[j:i])
                mainparts.append(compound[i:i+1])
                j = i + 1
        if j < clen:
            mainparts.append(compound[j:])

        # Use Viterbi algorithm to optimize the subsegments
        constructions = []
        for part in mainparts:
            constructions += self.get_viterbi_segments(part, addcount=addcount, 
                                                       maxlen=maxlen)[0]
        self.set_compound_analysis(compound, constructions)
        return constructions

    def modify_construction_count(self, construction, dcount):
        """Modify the count of construction by dcount.

        For virtual constructions, recurses to child nodes in the
        tree. For real constructions, adds/removes construction
        to/from the lexicon whenever necessary.

        """
        if construction in self.analyses:
            rcount, count, splitloc = self.analyses[construction]
        else:
            rcount, count, splitloc = 0, 0, 0
        newcount = count + dcount
        if newcount == 0:
            del self.analyses[construction]
        else:
            self.analyses[construction] = ConstrNode(rcount, newcount,
                                                     splitloc)
        if splitloc > 0:
            # Virtual construction
            prefix = construction[:splitloc]
            suffix = construction[splitloc:]
            self.modify_construction_count(prefix, dcount)
            self.modify_construction_count(suffix, dcount)
        else:
            # Real construction
            self.tokens += dcount
            if count > 1:
                self.logtokensum -= count * math.log(count)
                if self.supervised and \
                        self.annotatedconstructions.has_key(construction):
                    self.annotatedlogtokensum -= \
                        self.annotatedconstructions[construction] * \
                        math.log(count)
            if newcount > 1:
                self.logtokensum += newcount * math.log(newcount)
                if self.supervised and \
                        self.annotatedconstructions.has_key(construction):
                    self.annotatedlogtokensum += \
                        self.annotatedconstructions[construction] * \
                        math.log(newcount)
            if count == 0 and newcount > 0:
                self.lexicon.add(construction)
                self.types += 1
                if self.supervised and \
                        self.annotatedconstructions.has_key(construction):
                    self.annotatedlogtokensum -= \
                        self.annotatedconstructions[construction] * \
                        self.penaltylogprob
            elif count > 0 and newcount == 0:
                self.lexicon.remove(construction)
                self.types -= 1
                if self.supervised and \
                        self.annotatedconstructions.has_key(construction):
                    self.annotatedlogtokensum += \
                        self.annotatedconstructions[construction] * \
                        self.penaltylogprob

    def epoch_update(self, epoch_num):
        """Do model updates that are necessary between training epochs.

        The argument is the number of training epochs finished.

        In practice, this does two things:
        - If random skipping is in use, reset construction counters.
        - If semi-supervised learning is in use and there are alternative
          analyses in the annotated data, select the annotations that are
          most likely given the model parameters. If not hand-set, update
          the weight of the annotated corpus.

        This method should also be run prior to training (with the
        epoch number argument as 0).

        """
        if self.use_skips:
            self.counter = collections.Counter()
        if self.supervised:
            self.updated_annotation_choices()
            if self.sweightbalance:
                # Set the corpus cost weight of annotated data
                # according to the ratio of compound tokens in the
                # data sets
                old = self.annotatedcorpusweight
                self.annotatedcorpusweight = self.corpuscostweight * \
                    float(self.boundaries) / self.annotations.get_types()
                if self.annotatedcorpusweight != old:
                    _logger.info("Corpus weight of annotated data set to %s"
                                 % self.annotatedcorpusweight)

    def get_viterbi_segments(self, compound, addcount=1.0, maxlen=30):
        """Find optimal segmentation using the Viterbi algorithm.

        Arguments:
          compound -- compound to be segmented
          addcount -- constant for additive smoothing (0 = no smoothing)
          maxlen -- maximum length for the constructions

        If additive smoothing is applied, new complex construction types can
        be selected during the search. Without smoothing, only new
        single-atom constructions can be selected.

        Returns the most probable segmentation and its log-probability.

        """
        clen = len(compound)
        grid = [(0.0, None)]
        logtokens = math.log(self.tokens + addcount)
        badlikelihood = clen * logtokens
        # Viterbi main loop
        for t in range(1, clen+1):
            # Select the best path to current node.
            # Note that we can come from any node in history.
            bestpath = None
            bestcost = None
            for pt in range(max(0, t-maxlen), t):
                if grid[pt][0] is None:
                    continue
                cost = grid[pt][0]
                construction = compound[pt:t]
                if construction in self.analyses and \
                        self.analyses[construction].splitloc == 0:
                    if self.analyses[construction].count <= 0:
                        raise Error("Construction count of '%s' is %s" %
                                    (construction,
                                     self.analyses[construction].count))
                    cost += logtokens - \
                        math.log(self.analyses[construction].count + addcount)
                elif addcount > 0:
                    if self.tokens == 0:
                        cost += (addcount * math.log(addcount) + 
                                 self.lexicon.get_codelength(construction)) \
                                 / self.corpuscostweight
                    else:
                        cost += ((self.types+addcount) *
                                 math.log(self.tokens+addcount)
                                 - self.types * math.log(self.tokens)
                                 + self.lexicon.get_codelength(construction)) \
                                 / self.corpuscostweight
                elif len(construction) == 1:
                    cost += badlikelihood
                else:
                    continue
                if bestcost is None or cost < bestcost:
                    bestcost = cost
                    bestpath = pt
            grid.append((bestcost, bestpath))
        constructions = []
        path = grid[-1][1]
        lt = clen + 1
        while path is not None:
            t = path
            constructions.append(compound[t:lt])
            path = grid[t][1]
            lt = t
        constructions.reverse()
        return constructions, bestcost

class Corpus:
    """Class for storing text corpus as a list of compound objects."""

    def __init__(self, atom_sep = None):
        """Initialize a new corpus instance.

        Arguments:
            atom_sep -- regular expression for splitting a compound
                        (e.g. word or sentence) to its atoms (e.g. characters
                        or words). If None (default), split to letters.

        """
        self.files = []
        self.atom_sep = atom_sep
        self.types = 0
        self.tokens = 0
        self.compounds = []
        self.counts = []
        self.strdict = {}
        self.text = []
        self.max_clen = 0

    def get_token_count(self):
        """Return the total number of compounds in the corpus."""
        return self.tokens

    def get_type_count(self):
        """Return the number of compound types in the corpus."""
        return self.types

    def get_compound_str(self, i):
        """Return the string representation of the compound at index i."""
        return self.compounds[i]

    def get_compound_atoms(self, i):
        """Return the atom representation of the compound at index i."""
        if self.atom_sep is None:
            return self.compounds[i] # string
        else:
            return tuple(re.split(self.atom_sep, self.compounds[i])) # tuple

    def get_count(self, i):
        """Return the count of of the compound at index i."""
        return self.counts[i]

    def get_counts(self):
        """Return the list of counts of the compounds."""
        return self.counts

    def has_compound(self, c):
        """Check whether the corpus has given compound.

        The input can be either a string or a list/tuple of strings.

        """
        if type(c) == str:
            return (c in self.strdict)
        else:
            return (reduce(lambda x,y: x+y, c) in self.strdict)

    def get_text(self):
        """Return the compound indices of the text of the corpus."""
        return self.text

    def get_max_compound_len(self):
        """Return the maximum of the lengths of the compounds in the corpus."""
        return self.max_clen

    def get_compound_len(self, c):
        """Return the number of atoms in the compound."""
        if self.atom_sep is None:
            return len(c)
        else:
            return len(re.split(self.atom_sep, c))

    def load(self, data_iter):
        for count, compound, atoms in data_iter:
            if compound in self.strdict:
                i = self.strdict[compound]
                self.counts[i] += count
            else:
                i = self.types
                self.strdict[compound] = i
                self.compounds.append(compound)
                self.counts.append(count)
                self.types += 1
                self.max_clen = max(self.max_clen, len(atoms))

            self.tokens += count

    def load_gen(self, data_iter):
        for count, compound, atoms in data_iter:
            if compound in self.strdict:
                i = self.strdict[compound]
                self.counts[i] += count
            else:
                i = self.types
                self.strdict[compound] = i
                self.compounds.append(compound)
                self.counts.append(count)
                self.types += 1
                self.max_clen = max(self.max_clen, len(atoms))

            for _ in range(count):
                self.tokens += 1
                yield atoms


class Annotations:
    """Annotated data for semi-supervised learning."""

    def __init__(self):
        """Initialize a new instance of annotated data."""
        self.types = 0
        self.analyses = {}

    def get_types(self):
        """Return the number of annotated compound types."""
        return self.types

    def get_compounds(self):
        """Return the annotated compounds."""
        return self.analyses.keys()

    def get_data(self):
        """Return the annotated compounds and their analyses."""
        return self.analyses.items()

    def has_analysis(self, compound):
        """Return whether the given compound has annotation."""
        return compound in self.analyses

    def get_analyses(self, compound):
        """Return the analyses for the given compound."""
        return self.analyses[compound]

    def load(self, data):
        """Load annotations from file.

        Arguments:
            datafile -- filename
            separator -- regexp for separating constructions in one analysis
            comment_re -- regexp for separating alternative analyses

        """

        for compound, analyses in data:
            self.analyses[compound] = analyses

        self.types = len(self.analyses)

def _boundary_recall(prediction, reference):
    """Calculate average boundary recall for given segmentations."""
    rec_total = 0
    rec_sum = 0.0
    for pre_list, ref_list in zip(prediction, reference):
        best = -1
        for ref in ref_list:
            # list of internal boundary positions
            ref_b = set(reduce(lambda x, y: x+[(x[-1]+len(y))],
                               ref, [0])[1:-1])
            if len(ref_b) == 0:
                best = 1.0
                break
            for pre in pre_list:
                pre_b = set(reduce(lambda x, y: x+[(x[-1]+len(y))],
                                   pre, [0])[1:-1])
                r = len(ref_b.intersection(pre_b)) / float(len(ref_b))
                if r > best:
                    best = r
        if best >= 0:
            rec_sum += best
            rec_total += 1
    return rec_sum, rec_total

def _bpr_evaluation(prediction, reference):
    """Return boundary precision, recall, and F-score for segmentations."""
    rec_s, rec_t = _boundary_recall(prediction, reference)
    pre_s, pre_t = _boundary_recall(reference, prediction)
    rec = rec_s / rec_t
    pre = pre_s / pre_t
    f = 2.0*pre*rec/(pre+rec)
    return pre, rec, f

def _estimate_segmentation_dir(segments, annotations, threshold = 0.01):
    """Estimate if the given compounds are under- or oversegmented.

    The decision is based on the difference between boundary precision
    and recall values for the given sample of segmented data.

    Arguments:
      segments -- list of predicted segmentations
      annotations -- list of reference segmentations
      threshold -- maximum threshold for the difference between
                   predictions and reference

    Return 1 in the case of oversegmentation, -1 in the case of
    undersegmentation, and 0 if no changes are required.

    """
    pre, rec, f = _bpr_evaluation(map(lambda x: [x], segments), annotations)
    _logger.info("Boundary evaluation: precision %.4f; recall %.4f" %
                 (pre, rec))
    if abs(pre - rec) < threshold:
        return 0
    elif rec > pre:
        return 1
    else:
        return -1

def batch_train(model, algorithm='recursive', finishthreshold=0.005, 
                develannots=None):
    """Do batch training for a Morfessor model.

    Arguments:
        model -- model instance
        algorithm -- name of the training algorithm to use
        finishthreshold -- finish training after the decrease in cost
                           per compound token is smaller than the threshold
                           (default 0.005)
        develannots -- annotated development data for tuning corpus weight

    The model should already include all the compounds in the corpus
    (run model.batch_init(corpus) beforehand).

    """
    model.epoch_update(0)
    oldcost = 0.0
    newcost = model.get_cost()
    compounds = list(model.get_compounds())
    ctypes = len(compounds)
    ctokens = model.get_compound_boundary_num()
    _logger.info("Compounds in training data: %s types / %s tokens" %
                 (ctypes, ctokens))
    epochs = 0
    _logger.info("Starting batch training")
    _logger.info("Epochs: %s\tCost: %s" % (epochs, newcost))
    forced_epochs = 1 # force this many epochs before stopping
    while True:
        # One epoch
        indices = list(range(ctypes))
        random.shuffle(indices)

        for j in _progress(indices):
            w = compounds[j]
            if algorithm == 'recursive':
                segments = model.recursive_optimize(w)
            elif algorithm == 'viterbi':
                segments = model.viterbi_optimize(w)
            else:
                raise Error("unknown algorithm '%s'" % algorithm)
            _logger.debug("#%s: %s -> %s" % 
                          (j, w, _constructions_to_str(segments)))
        epochs += 1

        _logger.debug("Cost before epoch update: %s" % model.get_cost())
        model.epoch_update(epochs)
        oldcost = newcost
        newcost = model.get_cost()

        if develannots is not None:
            # Tune corpus weight based on development data
            tmp = develannots.get_data()
            wlist, annotations = zip(*tmp)
            segments = [model.get_viterbi_segments(w)[0] for w in wlist]
            d = _estimate_segmentation_dir(segments, annotations)
            if d != 0:
                if d > 0:
                    model.update_corpus_weight(1+2.0/epochs)
                else:
                    model.update_corpus_weight(1.0/(1+2.0/epochs))
                _logger.info("Corpus weight set to %s" %
                             model.corpuscostweight)
                model.epoch_update(epochs)
                newcost = model.get_cost()
                # Prevent stopping on next epoch
                if forced_epochs < 2:
                    forced_epochs = 2

        _logger.info("Epochs: %s" % epochs)
        _logger.info("Cost: %s" % newcost)
        if forced_epochs == 0 and \
                newcost >= oldcost - finishthreshold * ctokens:
            break
        if forced_epochs > 0:
            forced_epochs -= 1
    _logger.info("Done.")
    return epochs, newcost

def online_train(model, corpusiter, algorithm='recursive', 
                 epochinterval=10000, dampfunc=None):
    """Do on-line training for a Morfessor model.

    Arguments:
        model -- model instance
        corpusiter -- iterator over corpus
        algorithm -- name of the training algorithm to use
        epochinterval -- run model.epoch_update() after every n:th word
                         (default 10000)
        dampfunc -- function for dampening the compound frequencies

    """
    if dampfunc is not None:
        counts = {}

    _logger.info("Starting online training")

    epochs = 0
    i = 0
    more_tokens = True
    while more_tokens:
        model.epoch_update(epochs)
        newcost = model.get_cost()
        _logger.info("Tokens processed: %s\tCost: %s" % (i, newcost))

        for _ in _progress(range(epochinterval)):
            try:
                w = next(corpusiter)
            except StopIteration:
                more_tokens = False
                break

            if dampfunc is not None:
                if not counts.has_key(w):
                    c = 0
                    counts[w] = 1
                    addc = 1
                else:
                    c = counts[w]
                    counts[w] = c + 1
                    addc = dampfunc(c+1) - dampfunc(c)
                if addc > 0:
                    model.add(w, addc)
            else:
                model.add(w, 1)
            if algorithm == 'recursive':
                segments = model.recursive_optimize(w)
            elif algorithm == 'viterbi':
                segments = model.viterbi_optimize(w)
            else:
                raise Error("unknown algorithm '%s'" % algorithm)
            _logger.debug("#%s: %s -> %s" % 
                          (i, w, _constructions_to_str(segments)))
            i += 1

        epochs += 1

    model.epoch_update(epochs)
    newcost = model.get_cost()
    _logger.info("Tokens processed: %s\tCost: %s" % (i, newcost))
    return epochs, newcost

def main(argv):
    import argparse

    parser = argparse.ArgumentParser(
        prog = 'morfessor.py',
        description="""
Morfessor %s

Copyright (c) 2012, Sami Virpioja and Peter Smit
All rights reserved.

Redistribution and use in source and binary forms, with or without
modification, are permitted provided that the following conditions
are met:

1.  Redistributions of source code must retain the above copyright
    notice, this list of conditions and the following disclaimer.

2.  Redistributions in binary form must reproduce the above
    copyright notice, this list of conditions and the following
    disclaimer in the documentation and/or other materials provided
    with the distribution.

THIS SOFTWARE IS PROVIDED BY THE COPYRIGHT HOLDERS AND CONTRIBUTORS
"AS IS" AND ANY EXPRESS OR IMPLIED WARRANTIES, INCLUDING, BUT NOT
LIMITED TO, THE IMPLIED WARRANTIES OF MERCHANTABILITY AND FITNESS
FOR A PARTICULAR PURPOSE ARE DISCLAIMED. IN NO EVENT SHALL THE
COPYRIGHT HOLDER OR CONTRIBUTORS BE LIABLE FOR ANY DIRECT, INDIRECT,
INCIDENTAL, SPECIAL, EXEMPLARY, OR CONSEQUENTIAL DAMAGES (INCLUDING,
BUT NOT LIMITED TO, PROCUREMENT OF SUBSTITUTE GOODS OR SERVICES;
LOSS OF USE, DATA, OR PROFITS; OR BUSINESS INTERRUPTION) HOWEVER
CAUSED AND ON ANY THEORY OF LIABILITY, WHETHER IN CONTRACT, STRICT
LIABILITY, OR TORT (INCLUDING NEGLIGENCE OR OTHERWISE) ARISING IN
ANY WAY OUT OF THE USE OF THIS SOFTWARE, EVEN IF ADVISED OF THE
POSSIBILITY OF SUCH DAMAGE.
""" %  __version__,
        epilog = """
Simple usage examples (training and testing):

  %(prog)s -t training_corpus.txt -s model.pickled
  %(prog)s -l model.pickled -T test_corpus.txt -o test_corpus.segmented

Interactive use (read corpus from user):

  %(prog)s -m online -v 2 -t -

""",
        formatter_class=argparse.RawDescriptionHelpFormatter)
    parser.add_argument('-a', '--algorithm', dest="algorithm", 
                        default='recursive',
                        help="algorithm type ('recursive', 'viterbi'; "+
                        "default '%(default)s')",
                        metavar='<algorithm>')
    parser.add_argument('-A', '--annotations', dest="annofile", default=None,
                        help="load annotated data for semi-supervised "+
                        "learning", metavar='<file>')
    parser.add_argument('-b', '--break', dest="separator", type=str,
                        default=None, metavar='<regexp>',
                        help="atom separator regexp (default %(default)s)")
    parser.add_argument('-c', '--compbreak', dest="cseparator", type=str,
                        default='\W+', metavar='<regexp>',
                        help="compound separator regexp "+
                        "(default '%(default)s')")
    parser.add_argument('-C', '--compoundlistdata', dest="list", default=False,
                        action='store_true',
                        help="input file(s) for batch training are lists "+
                        "(one compound per line, optionally count as prefix)")
    parser.add_argument('-d', '--dampening', dest="dampening", type=str,
                        default='none', metavar='<type>',
                        help="frequency dampening for training data ("+
                        "'none', 'log', or 'ones'; default '%(default)s')")
    parser.add_argument('-D', '--develset', dest="develfile", default=None,
                        help="load annotated data for parameter "+
                        "tuning", metavar='<file>')
    parser.add_argument('-e', '--epochinterval', dest="epochinterval", type=int,
                        default=10000, metavar='<int>',
                        help="epoch interval for online training ("+
                        "default %(default)s)")
    parser.add_argument('-E', '--encoding', dest='encoding',
                        help="Specify encoding of input and output files. By "
                        "default the local encoding and utf-8 are tried")
    parser.add_argument('-f', '--forcesplit', dest="forcesplit", type=list,
                        default=['-'], metavar='<list>',
                        help="force split on given atoms (default %(default)s)")
    parser.add_argument('-F', '--freqthreshold', dest="freqthreshold", type=int,
                        default=1, metavar='<int>',
                        help="frequency threshold for batch training ("+
                        "default %(default)s)")
    parser.add_argument('-l', '--load', dest="loadfile", default=None,
                        help="load existing model from file (pickled object)",
                        metavar='<file>')
    parser.add_argument('-L', '--loadsegmentation', dest="loadsegfile",
                        default=None,
                        help="load existing model from segmentation file "+
                        "(Morfessor 1.0 format)", metavar='<file>')
    parser.add_argument('--logfile',dest='log_file', metavar='<file>'),
    parser.add_argument('-m', '--mode', dest="trainmode", default='batch',
                        help="training mode ('batch', 'online', or "+
                        "'online+batch'; default '%(default)s')",
                        metavar='<mode>')
    parser.add_argument('-o', '--output', dest="outfile", default='-',
                        help="output file for test data results "+
                        "(for standard output, use '-'; default "+
                        "'%(default)s')",  metavar='<file>')
    parser.add_argument('-q', '--skips', dest="skips", default=False,
                        action='store_true',
                        help="use random skips for frequently seen "+
                        "compounds to speed up training")
    parser.add_argument('-r', '--randseed', dest="randseed", default=None,
                        help="seed for random number generator",
                        metavar='<seed>')
    parser.add_argument('-R', '--randsplit', dest="splitprob", default=None,
                        type = float, metavar = '<float>',
                        help="initialize model by random splitting using "+
                        "the given split probability (default no splitting)")
    parser.add_argument('-s', '--save', dest="savefile", default=None,
                        help="save final model to file (pickled object)",
                        metavar='<file>')
    parser.add_argument('-S', '--savesegmentation', dest="savesegfile",
                        default=None,
                        help="save model segmentations to file "+
                        "(Morfessor 1.0 format)", metavar='<file>')
    parser.add_argument('-t', '--traindata', dest='trainfiles',
                        action='append', default = [],
                        help="input corpus file(s) for training (text or "+
                        "gzipped text; use '-' for standard input; "+
                        "add several times in order to append multiple files)",
                        metavar='<file>')
    parser.add_argument('-T', '--testdata', dest='testfiles',
                        action='append', default = [],
                        help="input corpus file(s) for testing (text or "+
                        "gzipped text;  use '-' for standard input; "+
                        "add several times in order to append multiple files)",
                        metavar='<file>')
    parser.add_argument('-v', '--verbose', dest="verbose", type=int,
                        default=1, help="verbose level; controls what is "+
                        "written to the standard error stream "+
                        "(default %(default)s)", metavar='<int>')
    parser.add_argument('-w', '--corpusweight', dest="corpusweight",
                        type=float, default=1.0, metavar='<float>',
                        help="corpus weight parameter (default %(default)s)")
    parser.add_argument('-W', '--annotationweight', dest="annotationweight",
                        type=float, default=None, metavar='<float>',
                        help="corpus weight parameter for annotated data "+
                        "(if unset, the weight is set to balance the "+
                        "costs of annotated and unannotated data sets)")
    parser.add_argument('-x', '--lexicon', dest="lexfile", default=None,
                        help="output final lexicon to given file",
                        metavar='<file>')
    args = parser.parse_args(argv)

    if args.verbose >= 2:
        loglevel = logging.DEBUG
    elif args.verbose >= 1:
        loglevel = logging.INFO
    else:
        loglevel = logging.WARNING

    logging_format = '%(asctime)s - %(message)s'
    date_format = '%Y-%m-%d %H:%M:%S'
    default_formatter = logging.Formatter(logging_format, date_format)
    plain_formatter = logging.Formatter('%(message)s')
    logging.basicConfig(level=loglevel)
    _logger.propagate = False # do not forward messages to the root logger

    # Basic settings for logging to the error stream
    ch = logging.StreamHandler()
    ch.setLevel(loglevel)
    ch.setFormatter(default_formatter)
    _logger.addHandler(ch)

    #Settings for when log_file is present
    if args.log_file is not None:
        fh = logging.FileHandler(args.log_file, 'w')
        fh.setLevel(loglevel)
        fh.setFormatter(default_formatter)
        _logger.addHandler(fh)

        #If logging to a file, make INFO the highest level for the error stream
        ch.setLevel(max(loglevel, logging.INFO))
        #Also, don't print timestamps to the error stream
        ch.setFormatter(plain_formatter)

    # If debug messages are printed to screen or if stderr is not a tty (but
    # a pipe or a file), don't show the progressbar
    global show_progress_bar
    if ch.level > logging.INFO or \
            (hasattr(sys.stderr, 'isatty') and not sys.stderr.isatty()):
        show_progress_bar = False

    if args.loadfile is None and args.loadsegfile is None and \
            len(args.trainfiles) == 0:
        parser.error("either model file or training data should be defined")

    if args.randseed is not None:
        random.seed(args.randseed)

    io = MorfessorIO(encoding=args.encoding, 
                     compound_separator=args.cseparator, 
                     atom_separator=args.separator)
    
    # Load annotated data if specified
    if args.annofile is not None:
        annotations = Annotations()
        annotations.load(io.read_annotations_file(args.annofile))
    else:
        annotations = None

    if args.develfile is not None:
        develannots = Annotations()
        develannots.load(io.read_annotations_file(args.develfile))
    else:
        develannots = None


    # Load exisiting model or create a new one
    if args.loadfile is not None:
        model = io.read_binary_model_file(args.loadfile)

        if annotations is not None:
            # Add annotated data to model
            model.set_annotations(annotations, args.annotationweight)
    elif args.loadsegfile is not None:
        _logger.info("Loading model from '%s'..." % args.loadsegfile)
        model = BaselineModel(forcesplit_list = args.forcesplit,
                              corpusweight = args.corpusweight,
                              annotations = annotations,
                              annotatedcorpusweight = args.annotationweight,
                              use_skips = args.skips)
        model.load_segmentations(io.read_segmentation_file(args.loadsegfile))
        _logger.info("Done.")
    else:
        model = BaselineModel(forcesplit_list = args.forcesplit,
                              corpusweight = args.corpusweight,
                              annotations = annotations,
                              annotatedcorpusweight = args.annotationweight,
                              use_skips = args.skips)

    # Train model
    if len(args.trainfiles) > 0:
        # Check that the algorithm exists
        if not args.algorithm in ['recursive', 'viterbi']:
            parser.error("unknown algorithm '%s'" % args.algorithm)

        # Set frequency dampening function
        if args.dampening == 'none':
            dampfunc = lambda x: x
        elif args.dampening == 'log':
            dampfunc = lambda x: int(round(math.log(x+1, 2)))
        elif args.dampening == 'ones':
            dampfunc = lambda x: 1
        else:
            parser.error("unknown dampening type '%s'" % args.dampening)
        ts = time.time()
        data = Corpus(args.separator)
        if args.trainmode == 'batch':
            for f in args.trainfiles:
                if args.list:
                    data.load(io.read_corpus_list_file(f))
                else:
                    data.load(io.read_corpus_file(f))
            if len(model.get_compounds()) == 0:
                model.batch_init(data, args.freqthreshold, dampfunc)
                if args.splitprob is not None:
                    model.random_split_init(data, args.splitprob)
            e, c = batch_train(model, args.algorithm, develannots=develannots)
        elif args.trainmode == 'online':
            data = Corpus(args.separator)
            dataiter = data.load_gen(io.read_corpus_files(args.trainfiles))
            e, c = online_train(model, dataiter, args.algorithm, 
                                args.epochinterval, dampfunc)
        elif args.trainmode == 'online+batch':
            data = Corpus(args.separator)
            dataiter = data.load_gen(io.read_corpus_files(args.trainfiles))
            e, c = online_train(model, dataiter, args.algorithm, 
                                args.epochinterval, dampfunc)
            e, c = batch_train(model, args.algorithm, develannots=develannots)
        else:
            parser.error("unknown training mode '%s'" % args.trainmode)
        te = time.time()
        _logger.info("Epochs: %s" % e)
        _logger.info("Final cost: %s" % c)
        _logger.info("Training time: %.3fs" % (te-ts))

    # Save model
    if args.savefile is not None:
        io.write_binary_model_file(args.savefile, model)

    if args.savesegfile is not None:
        io.write_segmentation_file(args.savesegfile, model.get_segmentations())

    # Output lexicon
    if args.lexfile is not None:
        io.write_lexicon_file(args.lexfile, model.get_constructions())

    # Segment test data
    if len(args.testfiles) > 0:
        _logger.info("Segmenting test data...")
        with io._open_text_file_write(args.outfile) as fobj:
            testdata = Corpus(args.separator)
            testdataiter = \
                testdata.load_gen(io.read_corpus_files(args.testfiles))
            i = 0
            for compound in testdataiter:
                constructions, logp = model.get_viterbi_segments(compound)
                fobj.write("%s\n" % ' '.join(constructions))
                i += 1
                if i % 10000 == 0:
                    sys.stderr.write(".")
            sys.stderr.write("\n")
        _logger.info("Done.")

if __name__ == "__main__":
    try:
        main(sys.argv[1:])
    except Exception as e:
        _logger.error("Fatal Error %s %s" % (type(e), str(e)))
        raise<|MERGE_RESOLUTION|>--- conflicted
+++ resolved
@@ -471,10 +471,12 @@
         return sorted((c, node.count) for c, node in self.analyses.items()
                       if node.splitloc == 0)
 
-    def add(self, w, c):
-        """Add compound w with count c."""
-        self.modify_construction_count(w, c)
-        self.analyses[w] = self.analyses[w]._replace(rcount=c)
+    def add(self, compound, c):
+        """Add compound with count c to data."""
+        self.modify_construction_count(compound, c)
+        oldrc = self.analyses[compound].rcount
+        self.analyses[compound] = \
+            self.analyses[compound]._replace(rcount=oldrc+c)
         self.boundaries += c
 
     def remove(self, construction):
@@ -612,49 +614,6 @@
             self.modify_construction_count(suffix, count)
             construction = suffix
 
-<<<<<<< HEAD
-    def add(self, compound, c):
-        """Add compound with count c to data."""
-        self.modify_construction_count(compound, c)
-        oldrc = self.analyses[compound].rcount
-        self.analyses[compound] = \
-            self.analyses[compound]._replace(rcount=oldrc+c)
-        self.boundaries += c
-
-    def remove(self, construction):
-        """Remove construction from model."""
-        rcount, count, splitloc = self.analyses[construction]
-        self.modify_construction_count(construction, -count)
-        return rcount, count
-
-    def expand_compound(self, compound):
-        """Return a list containing the analysis of compound."""
-        return self.expand_construction(compound)
-
-    def expand_construction(self, construction):
-        """Return a list containing the analysis of the construction."""
-        rcount, count, splitloc = self.analyses[construction]
-        constructions = []
-        if splitloc > 0:
-            prefix = construction[:splitloc]
-            suffix = construction[splitloc:]
-            constructions += self.expand_construction(prefix)
-            constructions += self.expand_construction(suffix)
-        else:
-            constructions.append(construction)
-        return constructions
-
-    def get_construction_count(self, construction):
-        """Return the count of the construction."""
-        return self.analyses[construction].count
-
-    def get_real_constructions(self):
-        """Return the -real- constructions and their count."""
-        return sorted((c, node.count) for c, node in self.analyses.items()
-            if node.splitloc == 0)
-
-=======
->>>>>>> 513de9f4
     def get_cost(self):
         """Return current model cost."""
         if self.types == 0:
