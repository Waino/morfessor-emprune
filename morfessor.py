#!/usr/bin/env python
"""
Morfessor 2.0 - Python implementation of the Morfessor method
"""
import codecs
import io
import locale

__all__ = ['InputFormatError','batch_train','online_train',
           'Lexicon','BaselineModel', 'Corpus',
           'Annotations']

__version__ = '2.0.0pre1'
__author__ = 'Sami Virpioja, Peter Smit'
__author_email__ = "sami.virpioja@aalto.fi"

import collections
import datetime
import gzip
import itertools
import logging
import math
import random
import re
import sys
import time
import types

try:
    # In Python2 import cPickle for better performance
    import cPickle as pickle
except ImportError:
    import pickle

try:
    from functools import reduce
except ImportError:
    pass

_logger = logging.getLogger(__name__)

show_progress_bar = True

def _progress(iter_func):
    """Decorator/function for displaying a progress bar when iterating
    through a list.

    iter_func can be both a function providing a iterator (for decorator
    style use) or an iterator itself.

    No progressbar is displayed when stderr is redirected to a file

    If the progressbar module is available a fancy percentage style
    progressbar is displayed. Otherwise 20 dots are printed as indicator.

    """

    if not show_progress_bar:
        return iter_func

    #Try to see or the progressbar module is available, else fabricate our own
    try:
        from progressbar import ProgressBar
    except ImportError:
        class SimpleProgressBar:
            NUM_DOTS = 60
            def __call__(self, it):
                self.it = iter(it)
                self.i = 0
                if len(it) <= self.NUM_DOTS:
                    self.dotfreq = 1
                elif len(it) <= 2 * self.NUM_DOTS:
                    self.dotfreq = 2
                else:
                    self.dotfreq = len(it) // self.NUM_DOTS
                return self

            def __iter__(self):
                return self

            def next(self):
                self.i += 1
                if self.i % self.dotfreq == 0:
                    sys.stderr.write('.')
                try:
                    return self.it.next()
                except StopIteration:
                    sys.stderr.write('\n')
                    raise
        ProgressBar = SimpleProgressBar

    # In case of a decorator (argument is a function),
    # wrap the functions result is a ProgressBar and return the new function
    if isinstance(iter_func,types.FunctionType):
        def i(*args, **kwargs):
            if logging.getLogger(__name__).isEnabledFor(logging.INFO):
                return ProgressBar()(iter_func(*args, **kwargs))
            else:
                return iter_func(*args, **kwargs)
        return i

    #In case of an iterator, wrap it in a ProgressBar and return it.
    elif hasattr(iter_func,'__iter__'):
        return ProgressBar()(iter_func)

    #If all else fails, just return the original.
    return iter_func

class Error(Exception):
    """Base class for exceptions in this module."""
    pass

class InputFormatError(Error):
    """Exception raised for problems in reading input files.

    Attributes:
        file -- input file in which the error occurred
        line -- line that caused the error

    """
    def __init__(self, filename, line):
        self.file = filename
        self.line = line

    def __str__(self):
        return "illegal format in file '%s'" % self.file

_log2pi = math.log(2*math.pi)

def _constructions_to_str(constructions):
    """Return a readable string for a list of constructions."""
    if isinstance(constructions[0], str) or \
            isinstance(constructions[0], unicode):
        # Constructions are strings
        return ' + '.join(constructions)
    else:
        # Constructions are not strings (should be tuples of strings)
        return ' + '.join(map(lambda x: ' '.join(x), constructions))

def logfactorial(n):
    """Calculate logarithm of n!.

    For large n (n > 20), use Stirling's approximation.

    """
    if n < 2:
        return 0.0
    if n < 20:
        return math.log(math.factorial(n))
    logn = math.log(n)
    return n * logn - n + 0.5 * (logn + _log2pi)

def frequency_distribution_cost(types, tokens):
    """Calculate -log[(M - 1)! (N - M)! / (N - 1)!] for M types and N tokens."""
    if types < 2:
        return 0.0
    return logfactorial(tokens-1) - logfactorial(types-1) - \
        logfactorial(tokens-types)

class Lexicon:
    """Lexicon class for storing model constructions."""

    def __init__(self):
        """Initialize a new lexicon instance."""
        self.atoms = collections.Counter()
        self.atoms_total = 0
        self.logtokensum = 0.0

    def add(self, construction):
        """Add construction to the lexicon (with optional data)."""
        for atom in itertools.chain(construction, [None]):
            oldc = self.atoms[atom]
            self.logtokensum += (oldc+1) * math.log(oldc+1)
            if oldc > 0:
                self.logtokensum -= oldc * math.log(oldc)
            self.atoms[atom] += 1

        self.atoms_total += len(construction) + 1

    def remove(self, construction):
        """Remove construction from the lexicon."""
        for atom in itertools.chain(construction, [None]):
            oldc = self.atoms[atom]
            self.logtokensum -= oldc * math.log(oldc)
            if oldc > 1:
                self.logtokensum += (oldc-1) * math.log(oldc-1)
            self.atoms[atom] -= 1
            if self.atoms[atom] == 0:
                del self.atoms[atom]

        self.atoms_total -= len(construction) + 1

    def get_cost(self):
        """Return the current coding cost of the lexicon."""
        if self.atoms_total < 2:
            return 0.0
        cost = frequency_distribution_cost(len(self.atoms), self.atoms_total)
        cost += self.atoms_total * math.log(self.atoms_total) - self.logtokensum
        return cost

    def get_codelength(self, construction):
        """Return an approximate codelength for new construction."""
        l = len(construction) + 1
        cost = l * math.log(self.atoms_total + l)
        for atom in itertools.chain(construction, [None]):
            if atom in self.atoms:
                c = self.atoms[atom]
            else:
                c = 1
            cost -= math.log(c)
        return cost

# rcount = root count (from corpus)
# count = total count of the node
# splitloc = location of the split for virtual constructions; otherwise 0
ConstrNode = collections.namedtuple('ConstrNode',
                                    ['rcount', 'count', 'splitloc'])

class MorfessorIO:
    """Definition for all input and output files. Also handles all
    encoding issues.

    """

    def __init__(self, encoding=None, construction_separator=' + ',
                 comment_start='#', compound_separator='\W+',
                 atom_separator=None):
        self.encoding = encoding
        self.construction_separator = construction_separator
        self.comment_start = comment_start
        self.compound_separator = compound_separator
        self.atom_separator = atom_separator
        if atom_separator is not None:
            self._atom_sep_re = re.compile(atom_separator, re.UNICODE)

    def read_segmentation_file(self, file_name, **kwargs):
        """Read segmentation file.

        File format:
        <count> <construction1><sep><construction2><sep>...<constructionN>

        """
        _logger.info("Reading segmentations from '%s'..." % file_name)
        for line in self._read_text_file(file_name):
            count, compound = line.split()
            yield int(count), line.split(self.construction_separator)
        _logger.info("Done.")

    def write_segmentation_file(self, file_name, segmentations, **kwargs):
        """Write segmentation file. 

        File format:
        <count> <construction1><sep><construction2><sep>...<constructionN>

        """
        _logger.info("Saving segmentations to '%s'..." % file_name)
        with self._open_text_file_write(file_name) as file_obj:
            d = datetime.datetime.now().replace(microsecond=0)
            file_obj.write("# Output from Morfessor Baseline %s, %s\n" %
                           (__version__, d))

            for count, segmentation in segmentations:
                file_obj.write(
                    "%d %s\n" % 
                    (count, self.construction_separator.join(segmentation)))
        _logger.info("Done.")

    def read_corpus_files(self, file_names):
        """Read one or more corpus files.

        Yield for each compound found (1, compound, compound_atoms).

        """
        for file_name in file_names:
            for item in self.read_corpus_file(file_name):
                yield item

    def read_corpus_file(self, file_name):
        """Read one corpus file. 

        Yield for each compound found (1, compound, compound_atoms).

        """
        _logger.info("Reading corpus from '%s'..." % file_name)
        compound_sep = re.compile(self.compound_separator, re.UNICODE)
        for line in self._read_text_file(file_name):
            for compound in compound_sep.split(line):
                if len(compound) > 0:
                    yield 1, compound, self._split_atoms(compound)
        _logger.info("Done.")

    def read_corpus_list_file(self, file_name):
        """Read a corpus list file. 

        Each line has the format:
        <count> <compound>

        Yield tuples (count, compound, compound_atoms) for each compound.
        """
        _logger.info("Reading corpus from list '%s'..." % file_name)
        for line in self._read_text_file(file_name):
            try:
                count, compound = line.split(None, 1)
                yield int(count), compound, self._split_atoms(compound)
            except ValueError:
                yield 1, line, self._split_atoms(line)
        _logger.info("Done.")

    def read_annotations_file(self, file_name):
        """Read a annotations file. 

        Each line has the format:
        <compound> <constr1> <constr2> ... <constrN>, <constr1>...<constrN>, ...

        Yield tuples (compound, list(analyses)).
        """
        _logger.info("Reading annotations from '%s'..." % file_name)
        for line in self._read_text_file(file_name):
            analyses = []
            compound, analyses_line = line.split(None, 1)

            for analysis in analyses_line.split(','):
                analyses.append(analysis.split(' '))

            yield compound, analyses
        _logger.info("Done.")

    def write_lexicon_file(self, file_name, lexicon):
        """Write to a Lexicon file all constructions and their counts."""
        _logger.info("Saving model lexicon to '%s'..." % file_name)
        with self._open_text_file_write(file_name) as file_obj:
            for construction, count in lexicon:
                file_obj.write("%d %s\n" % (count, construction))
        _logger.info("Done.")

    def read_binary_model_file(self, file_name):
        """Read a pickled model from file."""
        _logger.info("Loading model from '%s'..." % file_name)
        with open(file_name, 'rb') as fobj:
            model = pickle.load(fobj)
        _logger.info("Done.")
        return model

    def write_binary_model_file(self, file_name, model):
        """Pickle a model to a file."""
        _logger.info("Saving model to '%s'..." % file_name)
        with open(file_name, 'wb') as fobj:
            pickle.dump(model, fobj, pickle.HIGHEST_PROTOCOL)
        _logger.info("Done.")

    def _split_atoms(self, construction):
        """Split construction to its atoms."""
        if self.atom_separator is None:
            return construction
        else:
            return self._atom_sep_re.split(construction)

    def _open_text_file_write(self, file_name):
        """Open a file with the appropriate compression and encoding"""
        if file_name == '-':
            file_obj = sys.stdout
        elif file_name.endswith('.gz'):
            file_obj = gzip.open(file_name, 'wb')
        else:
            file_obj = open(file_name, 'wb')

        return codecs.getwriter(self.encoding)(file_obj)

    def _read_text_file(self, file_name):
        """Read a text file with the appropriate compression and encoding.

        Comments and empty lines are skipped.

        """
        if self.encoding is None:
            self.encoding = self._find_encoding(file_name)
        if file_name == '-':
            file_obj = sys.stdin
        elif file_name.endswith('.gz'):
            file_obj = gzip.open(file_name, 'rb')
        else:
            file_obj = open(file_name, 'rb')

        for line in codecs.getreader(self.encoding)(file_obj):
            line = line.rstrip()
            if len(line) > 0 and not line.startswith(self.comment_start):
                yield line

    def _find_encoding(self, *files):
        """Test default encodings on reading files.

        If no encoding is given, this method can be used to test which
        of the default encodings would work.

        """
        test_encodings = [locale.getpreferredencoding(), 'utf-8']
        for encoding in test_encodings:
            ok = True
            for f in files:
                if f == '-':
                    continue
                try:
                    for _ in io.open(f, encoding=encoding):
                        pass
                except UnicodeDecodeError:
                    ok = False
                    break
            if ok:
                _logger.info("Detected %s encoding" % encoding)
                return encoding

        raise UnicodeError("Can not determine encoding of input files")


class BaselineModel:
    """Morfessor Baseline model class."""

    def __init__(self, forcesplit_list = [], corpusweight = 1.0,
                 annotations = None, annotatedcorpusweight = None,
                 use_skips = False):
        """Initialize a new model instance.

        Arguments:
            forcesplit_list -- force segmentations on the characters in
                               the given list
            corpusweight -- weight for the corpus cost
            annotations -- annotated data for semi-supervised training
            annotatedcorpusweight -- weight for annotated corpus cost; if
                                      None, determine based on data sizes
            use_skips -- randomly skip frequently occurring constructions
                         to speed up training

        """
        self.analyses = {}
        self.lexicon = Lexicon()
        self.tokens = 0            # Num. of construction tokens (in corpus)
        self.types = 0             # Num. of construction types (in lexicon)
        self.boundaries = 0        # Compound boundary tokens in corpus
        self.logtokensum = 0.0     # Unnormalized coding length of the corpus
        self.freqdistrcost = 0.0   # Coding cost of frequencies
        self.corpuscost = 0.0      # Code length of pointers in corpus
        self.permutationcost = 0.0 # Code length reduction from permutations
        self.lexiconcost = 0.0     # Code length of construction lexicon
        self.use_skips = use_skips # Random skips for frequent constructions
        self.counter = collections.Counter() # Counter for random skipping
        self.corpuscostweight = corpusweight
        self.forcesplit_list = forcesplit_list
        if annotations is not None:
            self.set_annotations(annotations, annotatedcorpusweight)
        else:
            self.supervised = False

    def get_lexicon(self):
        """Return current lexicon instance."""
        return self.lexicon

    def get_compounds(self):
        """Return the compound types stored by the model."""
        return filter(lambda w: self.analyses[w].rcount > 0,
                      self.analyses.keys())

    def get_compound_boundary_num(self):
        """Return the number of compound boundaries encoded by the model."""
        return self.boundaries

    def update_corpus_weight(self, factor):
        """Multiply the corpus cost weight by given factor."""
        self.corpuscostweight *= factor

    def set_annotations(self, annotations, annotatedcorpusweight):
        """Prepare model for semi-supervised learning with given annotations."""
        self.supervised = True
        self.annotations = annotations
        self.annotatedconstructions = {} # {construction: count}
        self.annotatedtokens = 0
        self.annotatedlogtokensum = 0.0
        self.annotatedcorpuscost = 0.0
        if annotatedcorpusweight is None:
            self.annotatedcorpusweight = 1.0
            self.sweightbalance = True
        else:
            self.annotatedcorpusweight = annotatedcorpusweight
            self.sweightbalance = False
        self.penaltylogprob = -9999.9 # cost for missing a known construction

    def load_segmentations(self, segmentations):
        """Load model from existing segmentations.

        segmentations should be an iterator providing a count and a
        segmentation
        """

        for count, segmentation in segmentations:
            comp = "".join(segmentation)
            self.add(comp, count)
            self.set_compound_analysis(comp, segmentation)

    def get_segmentations(self):
        """Retrieve segmentations for all real compounds """

        for w in sorted(self.analyses.keys()):
            c = self.analyses[w].rcount
            if c > 0:
                yield c, self.expand_compound(w)

    def batch_init(self, corpus, freqthreshold = 1, cfunc = lambda x: x):
        """Initialize the model for batch training.

        Arguments:
            corpus -- corpus instance
            freqthreshold -- discard compounds that occur less than
                             given times in the corpus (default 1)
            cfunc -- function (int -> int) for modifying the counts
                     (defaults to identity function)

        Adds the compounds in the corpus to the model lexicon.

        """
        for i in range(corpus.get_type_count()):
            c = corpus.get_count(i)
            if c < freqthreshold:
                continue
            w = corpus.get_compound_atoms(i)
            self.add(w, cfunc(c))

    def random_split_init(self, corpus, threshold = 0.5):
        """Initialize the model with random splits.

        Arguments:
            corpus -- Corpus object for loading compounds
            threshold -- probability of splitting at each position (default 0.5)

        """
        for i in range(corpus.get_type_count()):
            w = corpus.get_compound_atoms(i)
            if not w in self.analyses:
                continue
            parts = self.random_split(w, threshold)
            self.set_compound_analysis(w, parts)

    def random_split(self, compound, threshold):
        """Return a random split for compound.

        Arguments:
            compound -- compound to split
            threshold -- probability of splitting at each position

        """
        parts = []
        startpos = 0
        for i in range(1, len(compound)):
            if random.random() < threshold:
                parts.append(compound[startpos:i])
                startpos = i
        parts.append(compound[startpos:len(compound)])
        return parts

    def set_compound_analysis(self, compound, parts):
        """Set analysis of compound to according to given segmentation.

        Arguments:
            compound -- compound to split
            parts -- desired constructions of the compound

        The analysis is stored internally as a right-branching tree.

        """
        construction = compound
        for p in range(len(parts)-1):
            rcount, count = self.remove(construction)
            prefix = parts[p]
            suffix = reduce(lambda x, y: x + y, parts[p+1:])
            self.analyses[construction] = ConstrNode(rcount, count,
                                                     len(prefix))
            self.modify_construction_count(prefix, count)
            self.modify_construction_count(suffix, count)
            construction = suffix

    def add(self, compound, c):
        """Add compound with count c to data."""
        self.modify_construction_count(compound, c)
        oldrc = self.analyses[compound].rcount
        self.analyses[compound] = \
            self.analyses[compound]._replace(rcount=oldrc+c)
        self.boundaries += c

    def remove(self, construction):
        """Remove construction from model."""
        rcount, count, splitloc = self.analyses[construction]
        self.modify_construction_count(construction, -count)
        return rcount, count

    def expand_compound(self, compound):
        """Return a list containing the analysis of compound."""
        return self.expand_construction(compound)

    def expand_construction(self, construction):
        """Return a list containing the analysis of the construction."""
        rcount, count, splitloc = self.analyses[construction]
        constructions = []
        if splitloc > 0:
            prefix = construction[:splitloc]
            suffix = construction[splitloc:]
            constructions += self.expand_construction(prefix)
            constructions += self.expand_construction(suffix)
        else:
            constructions.append(construction)
        return constructions

    def get_construction_count(self, construction):
        """Return the count of the construction."""
        return self.analyses[construction].count

    def get_real_constructions(self):
        """Return the -real- constructions and their count."""
        return sorted((c, node.count) for c, node in self.analyses.items()
            if node.splitloc == 0)

    def get_cost(self):
        """Return current model cost."""
        if self.types == 0:
            return 0.0
        self.permutationcost = -logfactorial(self.types)
        self.freqdistrcost = frequency_distribution_cost(self.types,
                                                         self.tokens)
        n = self.tokens + self.boundaries
        self.corpuscost = self.corpuscostweight * \
            (n * math.log(n) - self.logtokensum -
             self.boundaries * math.log(self.boundaries))
        self.lexiconcost = self.lexicon.get_cost()
        if self.supervised:
            b = self.annotations.get_types()
            if b > 0:
                self.annotatedcorpuscost = self.annotatedcorpusweight * \
                    ((self.annotatedtokens + b) * math.log(n) -
                     self.annotatedlogtokensum -
                     b * math.log(self.boundaries))
            else:
                self.annotatedcorpuscost = 0.0
            return self.permutationcost + self.freqdistrcost + \
                self.lexiconcost + self.corpuscost + self.annotatedcorpuscost
        else:
            return self.permutationcost + self.freqdistrcost + \
                self.lexiconcost + self.corpuscost

    def updated_annotation_choices(self):
        """Update the selection of alternative analyses in annotations.

        For semi-supervised models, select the most likely alternative
        analyses included in the annotations of the compounds.

        """
        if not self.supervised:
            return
        # Clean up everything just to be safe
        self.annotatedconstructions = {}
        self.annotatedtokens = 0
        self.annotatedlogtokensum = 0.0
        self.annotatedcorpuscost = 0.0
        # Add data to self.annotatedconstructions
        for w, alternatives in self.annotations.get_data():
            if w in self.analyses:
                c = self.analyses[w].rcount
            else:
                # Add compound also to the unannotated data
                self.add(w, 1)
                c = 1
            analysis, cost = self.best_analysis(alternatives)
            for m in analysis:
                if self.annotatedconstructions.has_key(m):
                    self.annotatedconstructions[m] += c
                else:
                    self.annotatedconstructions[m] = c
                self.annotatedtokens += c
        self.annotatedlogtokensum = 0.0
        for m, f in self.annotatedconstructions.items():
            if m in self.analyses and self.analyses[m].splitloc == 0:
                self.annotatedlogtokensum += \
                    f * math.log(self.analyses[m].count)
            else:
                self.annotatedlogtokensum += f * self.penaltylogprob
        if self.tokens > 0:
            n = self.tokens + self.boundaries
            b = self.annotations.get_types() # boundaries in annotated data
            self.annotatedcorpuscost = self.annotatedcorpusweight * \
                ((self.annotatedtokens + b) * math.log(n) -
                 self.annotatedlogtokensum -
                 b * math.log(self.boundaries))
        else:
            self.annotatedcorpuscost = 0.0

    def best_analysis(self, choices):
        """Select the best analysis out of the given choices."""
        bestcost = None
        bestanalysis = None
        for analysis in choices:
            cost = 0.0
            for m in analysis:
                if m in self.analyses and self.analyses[m].splitloc == 0:
                    cost += math.log(self.tokens) - \
                        math.log(self.analyses[m].count)
                else:
                    cost -= self.penaltylogprob # penaltylogprob is negative
            if bestcost is None or cost < bestcost:
                bestcost = cost
                bestanalysis = analysis
        return bestanalysis, bestcost

    def recursive_optimize(self, construction):
        """Optimize segmentation of the construction by recursive splitting.

        Returns list of segments.
        """
        if len(construction) == 1: # Single atom
            return [construction]

        if self.use_skips:
            if construction in self.counter:
                t = self.counter[construction]
                if random.random() > 1.0/(max(1, t)):
                    return self.expand_construction(construction)
            self.counter[construction] += 1

        if construction[0] in self.forcesplit_list:
            rcount, count = self.remove(construction)
            self.analyses[construction] = ConstrNode(rcount, count, 1)
            self.modify_construction_count(construction[:1], count)
            self.modify_construction_count(construction[1:], count)
            return [construction[0]] + self.recursive_optimize(construction[1:])

        rcount, count = self.remove(construction)
        self.modify_construction_count(construction, count)
        mincost = self.get_cost()
        self.modify_construction_count(construction, -count)
        splitloc = 0
        for i in range(1, len(construction)):
            if construction[i] in self.forcesplit_list:
                splitloc = i
                break
            prefix = construction[:i]
            suffix = construction[i:]
            self.modify_construction_count(prefix, count)
            self.modify_construction_count(suffix, count)
            cost = self.get_cost()
            self.modify_construction_count(prefix, -count)
            self.modify_construction_count(suffix, -count)
            if cost <= mincost:
                mincost = cost
                splitloc = i
        if splitloc > 0:
            # Virtual construction
            self.analyses[construction] = ConstrNode(rcount, count, splitloc)
            prefix = construction[:splitloc]
            suffix = construction[splitloc:]
            self.modify_construction_count(prefix, count)
            self.modify_construction_count(suffix, count)
            lp = self.recursive_optimize(prefix)
            if suffix != prefix:
                return lp + self.recursive_optimize(suffix)
            else:
                return lp + lp
        else:
            # Real construction
            self.analyses[construction] = ConstrNode(rcount, 0, 0)
            self.modify_construction_count(construction, count)
            return [construction]

    def viterbi_optimize(self, compound, addcount=0, maxlen=30):
        """Optimize segmentation of the compound using the Viterbi algorithm.

        Arguments:
          compound -- compound to optimize
          addcount -- constant for additive smoothing of Viterbi probs
          maxlen -- maximum length for a construction

        Returns list of segments.
        """
        clen = len(compound)
        if clen == 1: # Single atom
            return [compound]

        if self.use_skips:
            if compound in self.counter:
                t = self.counter[compound]
                if random.random() > 1.0/(max(1, t)):
                    return self.expand_construction(compound)
            self.counter[compound] += 1

        # Collect forced subsegments
        mainparts = []
        j = 0
        for i in range(1, clen):
            if compound[i] in self.forcesplit_list:
                mainparts.append(compound[j:i])
                mainparts.append(compound[i:i+1])
                j = i + 1
        if j < clen:
            mainparts.append(compound[j:])

        # Use Viterbi algorithm to optimize the subsegments
        constructions = []
        for part in mainparts:
            constructions += self.get_viterbi_segments(part, addcount=addcount, 
                                                       maxlen=maxlen)[0]
        self.set_compound_analysis(compound, constructions)
        return constructions

    def modify_construction_count(self, construction, dcount):
        """Modify the count of construction by dcount.

        For virtual constructions, recurses to child nodes in the
        tree. For real constructions, adds/removes construction
        to/from the lexicon whenever necessary.

        """
        if construction in self.analyses:
            rcount, count, splitloc = self.analyses[construction]
        else:
            rcount, count, splitloc = 0, 0, 0
        newcount = count + dcount
        if newcount == 0:
            del self.analyses[construction]
        else:
            self.analyses[construction] = ConstrNode(rcount, newcount,
                                                     splitloc)
        if splitloc > 0:
            # Virtual construction
            prefix = construction[:splitloc]
            suffix = construction[splitloc:]
            self.modify_construction_count(prefix, dcount)
            self.modify_construction_count(suffix, dcount)
        else:
            # Real construction
            self.tokens += dcount
            if count > 1:
                self.logtokensum -= count * math.log(count)
                if self.supervised and \
                        self.annotatedconstructions.has_key(construction):
                    self.annotatedlogtokensum -= \
                        self.annotatedconstructions[construction] * \
                        math.log(count)
            if newcount > 1:
                self.logtokensum += newcount * math.log(newcount)
                if self.supervised and \
                        self.annotatedconstructions.has_key(construction):
                    self.annotatedlogtokensum += \
                        self.annotatedconstructions[construction] * \
                        math.log(newcount)
            if count == 0 and newcount > 0:
                self.lexicon.add(construction)
                self.types += 1
                if self.supervised and \
                        self.annotatedconstructions.has_key(construction):
                    self.annotatedlogtokensum -= \
                        self.annotatedconstructions[construction] * \
                        self.penaltylogprob
            elif count > 0 and newcount == 0:
                self.lexicon.remove(construction)
                self.types -= 1
                if self.supervised and \
                        self.annotatedconstructions.has_key(construction):
                    self.annotatedlogtokensum += \
                        self.annotatedconstructions[construction] * \
                        self.penaltylogprob

    def epoch_update(self, epoch_num):
        """Do model updates that are necessary between training epochs.

        The argument is the number of training epochs finished.

        In practice, this does two things:
        - If random skipping is in use, reset construction counters.
        - If semi-supervised learning is in use and there are alternative
          analyses in the annotated data, select the annotations that are
          most likely given the model parameters. If not hand-set, update
          the weight of the annotated corpus.

        This method should also be run prior to training (with the
        epoch number argument as 0).

        """
        if self.use_skips:
            self.counter = collections.Counter()
        if self.supervised:
            self.updated_annotation_choices()
            if self.sweightbalance:
                # Set the corpus cost weight of annotated data
                # according to the ratio of compound tokens in the
                # data sets
                old = self.annotatedcorpusweight
                self.annotatedcorpusweight = self.corpuscostweight * \
                    float(self.boundaries) / self.annotations.get_types()
                if self.annotatedcorpusweight != old:
                    _logger.info("Corpus weight of annotated data set to %s"
                                 % self.annotatedcorpusweight)

    def get_viterbi_segments(self, compound, addcount=1.0, maxlen=30):
        """Find optimal segmentation using the Viterbi algorithm.

        Arguments:
          compound -- compound to be segmented
          addcount -- constant for additive smoothing (0 = no smoothing)
          maxlen -- maximum length for the constructions

        If additive smoothing is applied, new complex construction types can
        be selected during the search. Without smoothing, only new
        single-atom constructions can be selected.

        Returns the most probable segmentation and its log-probability.

        """
        clen = len(compound)
        grid = [(0.0, None)]
        logtokens = math.log(self.tokens + addcount)
        badlikelihood = clen * logtokens
        # Viterbi main loop
        for t in range(1, clen+1):
            # Select the best path to current node.
            # Note that we can come from any node in history.
            bestpath = None
            bestcost = None
            for pt in range(max(0, t-maxlen), t):
                if grid[pt][0] is None:
                    continue
                cost = grid[pt][0]
                construction = compound[pt:t]
                if construction in self.analyses and \
                        self.analyses[construction].splitloc == 0:
                    if self.analyses[construction].count <= 0:
                        raise Error("Construction count of '%s' is %s" %
                                    (construction,
                                     self.analyses[construction].count))
                    cost += logtokens - \
                        math.log(self.analyses[construction].count + addcount)
                elif addcount > 0:
                    if self.tokens == 0:
                        cost += (addcount * math.log(addcount) + 
                                 self.lexicon.get_codelength(construction)) \
                                 / self.corpuscostweight
                    else:
                        cost += ((self.types+addcount) *
                                 math.log(self.tokens+addcount)
                                 - self.types * math.log(self.tokens)
                                 + self.lexicon.get_codelength(construction)) \
                                 / self.corpuscostweight
                elif len(construction) == 1:
                    cost += badlikelihood
                else:
                    continue
                if bestcost is None or cost < bestcost:
                    bestcost = cost
                    bestpath = pt
            grid.append((bestcost, bestpath))
        constructions = []
        path = grid[-1][1]
        lt = clen + 1
        while path is not None:
            t = path
            constructions.append(compound[t:lt])
            path = grid[t][1]
            lt = t
        constructions.reverse()
        return constructions, bestcost

class Corpus:
    """Class for storing text corpus as a list of compound objects."""

    def __init__(self, atom_sep = None):
        """Initialize a new corpus instance.

        Arguments:
            atom_sep -- regular expression for splitting a compound
                        (e.g. word or sentence) to its atoms (e.g. characters
                        or words). If None (default), split to letters.

        """
        self.files = []
        self.atom_sep = atom_sep
        self.types = 0
        self.tokens = 0
        self.compounds = []
        self.counts = []
        self.strdict = {}
        self.text = []
        self.max_clen = 0

    def get_token_count(self):
        """Return the total number of compounds in the corpus."""
        return self.tokens

    def get_type_count(self):
        """Return the number of compound types in the corpus."""
        return self.types

    def get_compound_str(self, i):
        """Return the string representation of the compound at index i."""
        return self.compounds[i]

    def get_compound_atoms(self, i):
        """Return the atom representation of the compound at index i."""
        if self.atom_sep is None:
            return self.compounds[i] # string
        else:
            return tuple(re.split(self.atom_sep, self.compounds[i])) # tuple

    def get_count(self, i):
        """Return the count of of the compound at index i."""
        return self.counts[i]

    def get_counts(self):
        """Return the list of counts of the compounds."""
        return self.counts

    def has_compound(self, c):
        """Check whether the corpus has given compound.

        The input can be either a string or a list/tuple of strings.

        """
        if type(c) == str:
            return (c in self.strdict)
        else:
            return (reduce(lambda x,y: x+y, c) in self.strdict)

    def get_text(self):
        """Return the compound indices of the text of the corpus."""
        return self.text

    def get_max_compound_len(self):
        """Return the maximum of the lengths of the compounds in the corpus."""
        return self.max_clen

    def get_compound_len(self, c):
        """Return the number of atoms in the compound."""
        if self.atom_sep is None:
            return len(c)
        else:
            return len(re.split(self.atom_sep, c))

    def load(self, data_iter):
        for count, compound, atoms in data_iter:
            if compound in self.strdict:
                i = self.strdict[compound]
                self.counts[i] += count
            else:
                i = self.types
                self.strdict[compound] = i
                self.compounds.append(compound)
                self.counts.append(count)
                self.types += 1
                self.max_clen = max(self.max_clen, len(atoms))

            self.tokens += count

    def load_gen(self, data_iter):
        for count, compound, atoms in data_iter:
            if compound in self.strdict:
                i = self.strdict[compound]
                self.counts[i] += count
            else:
                i = self.types
                self.strdict[compound] = i
                self.compounds.append(compound)
                self.counts.append(count)
                self.types += 1
                self.max_clen = max(self.max_clen, len(atoms))

            for _ in range(count):
                self.tokens += 1
                yield atoms


class Annotations:
    """Annotated data for semi-supervised learning."""

    def __init__(self):
        """Initialize a new instance of annotated data."""
        self.types = 0
        self.analyses = {}

    def get_types(self):
        """Return the number of annotated compound types."""
        return self.types

    def get_compounds(self):
        """Return the annotated compounds."""
        return self.analyses.keys()

    def get_data(self):
        """Return the annotated compounds and their analyses."""
        return self.analyses.items()

    def has_analysis(self, compound):
        """Return whether the given compound has annotation."""
        return compound in self.analyses

    def get_analyses(self, compound):
        """Return the analyses for the given compound."""
        return self.analyses[compound]

    def load(self, data):
        """Load annotations from file.

        Arguments:
            datafile -- filename
            separator -- regexp for separating constructions in one analysis
            comment_re -- regexp for separating alternative analyses

        """

        for compound, analyses in data:
            self.analyses[compound] = analyses

        self.types = len(self.analyses)

def _boundary_recall(prediction, reference):
    """Calculate average boundary recall for given segmentations."""
    rec_total = 0
    rec_sum = 0.0
    for pre_list, ref_list in zip(prediction, reference):
        best = -1
        for ref in ref_list:
            # list of internal boundary positions
            ref_b = set(reduce(lambda x, y: x+[(x[-1]+len(y))],
                               ref, [0])[1:-1])
            if len(ref_b) == 0:
                best = 1.0
                break
            for pre in pre_list:
                pre_b = set(reduce(lambda x, y: x+[(x[-1]+len(y))],
                                   pre, [0])[1:-1])
                r = len(ref_b.intersection(pre_b)) / float(len(ref_b))
                if r > best:
                    best = r
        if best >= 0:
            rec_sum += best
            rec_total += 1
    return rec_sum, rec_total

def _bpr_evaluation(prediction, reference):
    """Return boundary precision, recall, and F-score for segmentations."""
    rec_s, rec_t = _boundary_recall(prediction, reference)
    pre_s, pre_t = _boundary_recall(reference, prediction)
    rec = rec_s / rec_t
    pre = pre_s / pre_t
    f = 2.0*pre*rec/(pre+rec)
    return pre, rec, f

def _estimate_segmentation_dir(segments, annotations, threshold = 0.01):
    """Estimate if the given compounds are under- or oversegmented.

    The decision is based on the difference between boundary precision
    and recall values for the given sample of segmented data.

    Arguments:
      segments -- list of predicted segmentations
      annotations -- list of reference segmentations
      threshold -- maximum threshold for the difference between
                   predictions and reference

    Return 1 in the case of oversegmentation, -1 in the case of
    undersegmentation, and 0 if no changes are required.

    """
    pre, rec, f = _bpr_evaluation(map(lambda x: [x], segments), annotations)
    _logger.info("Boundary evaluation: precision %.4f; recall %.4f" %
                 (pre, rec))
    if abs(pre - rec) < threshold:
        return 0
    elif rec > pre:
        return 1
    else:
        return -1

def batch_train(model, algorithm='recursive', finishthreshold=0.005, 
                develannots=None):
    """Do batch training for a Morfessor model.

    Arguments:
        model -- model instance
        algorithm -- name of the training algorithm to use
        finishthreshold -- finish training after the decrease in cost
                           per compound token is smaller than the threshold
                           (default 0.005)
        develannots -- annotated development data for tuning corpus weight

    The model should already include all the compounds in the corpus
    (run model.batch_init(corpus) beforehand).

    """
    model.epoch_update(0)
    oldcost = 0.0
    newcost = model.get_cost()
    compounds = list(model.get_compounds())
    ctypes = len(compounds)
    ctokens = model.get_compound_boundary_num()
    _logger.info("Compounds in training data: %s types / %s tokens" %
                 (ctypes, ctokens))
    epochs = 0
    _logger.info("Starting batch training")
    _logger.info("Epochs: %s\tCost: %s" % (epochs, newcost))
    forced_epochs = 1 # force this many epochs before stopping
    while True:
        # One epoch
        indices = list(range(ctypes))
        random.shuffle(indices)

        for j in _progress(indices):
            w = compounds[j]
<<<<<<< HEAD
            if algorithm == 'recursive':
                segments = model.recursive_optimize(w)
            elif algorithm == 'viterbi':
                segments = model.viterbi_optimize(w)
            else:
                raise Error("unknown algorithm '%s'" % algorithm)
            _logger.debug("#%s: %s -> %s" % 
=======
            segments = model.recursive_optimize(w)
            _logger.debug("#%s: %s -> %s" %
>>>>>>> 72bf3158
                          (j, w, _constructions_to_str(segments)))
        epochs += 1

        _logger.debug("Cost before epoch update: %s" % model.get_cost())
        model.epoch_update(epochs)
        oldcost = newcost
        newcost = model.get_cost()

        if develannots is not None:
            # Tune corpus weight based on development data
            tmp = develannots.get_data()
            wlist, annotations = zip(*tmp)
            segments = [model.get_viterbi_segments(w)[0] for w in wlist]
            d = _estimate_segmentation_dir(segments, annotations)
            if d != 0:
                if d > 0:
                    model.update_corpus_weight(1+2.0/epochs)
                else:
                    model.update_corpus_weight(1.0/(1+2.0/epochs))
                _logger.info("Corpus weight set to %s" %
                             model.corpuscostweight)
                model.epoch_update(epochs)
                newcost = model.get_cost()
                # Prevent stopping on next epoch
                if forced_epochs < 2:
                    forced_epochs = 2

        _logger.info("Epochs: %s" % epochs)
        _logger.info("Cost: %s" % newcost)
        if forced_epochs == 0 and \
                newcost >= oldcost - finishthreshold * ctokens:
            break
        if forced_epochs > 0:
            forced_epochs -= 1
    _logger.info("Done.")
    return epochs, newcost

def online_train(model, corpusiter, algorithm='recursive', 
                 epochinterval=10000, dampfunc=None):
    """Do on-line training for a Morfessor model.

    Arguments:
        model -- model instance
        corpusiter -- iterator over corpus
        algorithm -- name of the training algorithm to use
        epochinterval -- run model.epoch_update() after every n:th word
                         (default 10000)
        dampfunc -- function for dampening the compound frequencies

    """
    if dampfunc is not None:
        counts = {}

    _logger.info("Starting online training")

    epochs = 0
    i = 0
    more_tokens = True
    while more_tokens:
        model.epoch_update(epochs)
        newcost = model.get_cost()
        _logger.info("Tokens processed: %s\tCost: %s" % (i, newcost))

        for _ in _progress(range(epochinterval)):
            try:
                w = next(corpusiter)
            except StopIteration:
                more_tokens = False
                break

            if dampfunc is not None:
                if not counts.has_key(w):
                    c = 0
                    counts[w] = 1
                    addc = 1
                else:
                    c = counts[w]
                    counts[w] = c + 1
                    addc = dampfunc(c+1) - dampfunc(c)
                if addc > 0:
                    model.add(w, addc)
            else:
                model.add(w, 1)
<<<<<<< HEAD
            if algorithm == 'recursive':
                segments = model.recursive_optimize(w)
            elif algorithm == 'viterbi':
                segments = model.viterbi_optimize(w)
            else:
                raise Error("unknown algorithm '%s'" % algorithm)
            _logger.debug("#%s: %s -> %s" % 
=======
            segments = model.recursive_optimize(w)
            _logger.debug("#%s: %s -> %s" %
>>>>>>> 72bf3158
                          (i, w, _constructions_to_str(segments)))
            i += 1

        epochs += 1

    model.epoch_update(epochs)
    newcost = model.get_cost()
    _logger.info("Tokens processed: %s\tCost: %s" % (i, newcost))
    return epochs, newcost

def main(argv):
    import argparse

    parser = argparse.ArgumentParser(
        prog = 'morfessor.py',
        description="""
Morfessor %s

Copyright (c) 2012, Sami Virpioja and Peter Smit
All rights reserved.

Redistribution and use in source and binary forms, with or without
modification, are permitted provided that the following conditions
are met:

1.  Redistributions of source code must retain the above copyright
    notice, this list of conditions and the following disclaimer.

2.  Redistributions in binary form must reproduce the above
    copyright notice, this list of conditions and the following
    disclaimer in the documentation and/or other materials provided
    with the distribution.

THIS SOFTWARE IS PROVIDED BY THE COPYRIGHT HOLDERS AND CONTRIBUTORS
"AS IS" AND ANY EXPRESS OR IMPLIED WARRANTIES, INCLUDING, BUT NOT
LIMITED TO, THE IMPLIED WARRANTIES OF MERCHANTABILITY AND FITNESS
FOR A PARTICULAR PURPOSE ARE DISCLAIMED. IN NO EVENT SHALL THE
COPYRIGHT HOLDER OR CONTRIBUTORS BE LIABLE FOR ANY DIRECT, INDIRECT,
INCIDENTAL, SPECIAL, EXEMPLARY, OR CONSEQUENTIAL DAMAGES (INCLUDING,
BUT NOT LIMITED TO, PROCUREMENT OF SUBSTITUTE GOODS OR SERVICES;
LOSS OF USE, DATA, OR PROFITS; OR BUSINESS INTERRUPTION) HOWEVER
CAUSED AND ON ANY THEORY OF LIABILITY, WHETHER IN CONTRACT, STRICT
LIABILITY, OR TORT (INCLUDING NEGLIGENCE OR OTHERWISE) ARISING IN
ANY WAY OUT OF THE USE OF THIS SOFTWARE, EVEN IF ADVISED OF THE
POSSIBILITY OF SUCH DAMAGE.
""" %  __version__,
        epilog = """
Simple usage examples (training and testing):

  %(prog)s -t training_corpus.txt -s model.pickled
  %(prog)s -l model.pickled -T test_corpus.txt -o test_corpus.segmented

Interactive use (read corpus from user):

  %(prog)s -m online -v 2 -t -

""",
        formatter_class=argparse.RawDescriptionHelpFormatter)
    parser.add_argument('-a', '--algorithm', dest="algorithm", 
                        default='recursive',
                        help="algorithm type ('recursive', 'viterbi'; "+
                        "default '%(default)s')",
                        metavar='<algorithm>')
    parser.add_argument('-A', '--annotations', dest="annofile", default=None,
                        help="load annotated data for semi-supervised "+
                        "learning", metavar='<file>')
    parser.add_argument('-b', '--break', dest="separator", type=str,
                        default=None, metavar='<regexp>',
                        help="atom separator regexp (default %(default)s)")
    parser.add_argument('-c', '--compbreak', dest="cseparator", type=str,
        default='\W+', metavar='<regexp>',
        help="compound separator regexp "+
                        "(default '%(default)s')")
    parser.add_argument('-C', '--compoundlistdata', dest="list", default=False,
                        action='store_true',
                        help="input file(s) for batch training are lists "+
                        "(one compound per line, optionally count as prefix)")
    parser.add_argument('-d', '--dampening', dest="dampening", type=str,
                        default='none', metavar='<type>',
                        help="frequency dampening for training data ("+
                        "'none', 'log', or 'ones'; default '%(default)s')")
    parser.add_argument('-D', '--develset', dest="develfile", default=None,
                        help="load annotated data for parameter "+
                        "tuning", metavar='<file>')
    parser.add_argument('-e', '--epochinterval', dest="epochinterval", type=int,
                        default=10000, metavar='<int>',
                        help="epoch interval for online training ("+
                        "default %(default)s)")
    parser.add_argument('-E', '--encoding', dest='encoding',
                        help="Specify encoding of input and output files. By "
                             "default the local encoding and utf-8 are tried")
    parser.add_argument('-f', '--forcesplit', dest="forcesplit", type=list,
                        default=['-'], metavar='<list>',
                        help="force split on given atoms (default %(default)s)")
    parser.add_argument('-F', '--freqthreshold', dest="freqthreshold", type=int,
                        default=1, metavar='<int>',
                        help="frequency threshold for batch training ("+
                        "default %(default)s)")
    parser.add_argument('-l', '--load', dest="loadfile", default=None,
                        help="load existing model from file (pickled object)",
                        metavar='<file>')
    parser.add_argument('-L', '--loadsegmentation', dest="loadsegfile",
                        default=None,
                        help="load existing model from segmentation file "+
                        "(Morfessor 1.0 format)", metavar='<file>')
    parser.add_argument('--logfile',dest='log_file', metavar='<file>'),
    parser.add_argument('-m', '--mode', dest="trainmode", default='batch',
                        help="training mode ('batch', 'online', or "+
                        "'online+batch'; default '%(default)s')",
                        metavar='<mode>')
    parser.add_argument('-o', '--output', dest="outfile", default='-',
                        help="output file for test data results "+
                        "(for standard output, use '-'; default "+
                        "'%(default)s')",  metavar='<file>')
    parser.add_argument('-q', '--skips', dest="skips", default=False,
                        action='store_true',
                        help="use random skips for frequently seen "+
                        "compounds to speed up training")
    parser.add_argument('-r', '--randseed', dest="randseed", default=None,
                        help="seed for random number generator",
                        metavar='<seed>')
    parser.add_argument('-R', '--randsplit', dest="splitprob", default=None,
                        type = float, metavar = '<float>',
                        help="initialize model by random splitting using "+
                        "the given split probability (default no splitting)")
    parser.add_argument('-s', '--save', dest="savefile", default=None,
                        help="save final model to file (pickled object)",
                        metavar='<file>')
    parser.add_argument('-S', '--savesegmentation', dest="savesegfile",
                        default=None,
                        help="save model segmentations to file "+
                        "(Morfessor 1.0 format)", metavar='<file>')
    parser.add_argument('-t', '--traindata', dest='trainfiles',
                        action='append', default = [],
                        help="input corpus file(s) for training (text or "+
                        "gzipped text; use '-' for standard input; "+
                        "add several times in order to append multiple files)",
                        metavar='<file>')
    parser.add_argument('-T', '--testdata', dest='testfiles',
                        action='append', default = [],
                        help="input corpus file(s) for testing (text or "+
                        "gzipped text;  use '-' for standard input; "+
                        "add several times in order to append multiple files)",
                        metavar='<file>')
    parser.add_argument('-v', '--verbose', dest="verbose", type=int,
                        default=1, help="verbose level; controls what is "+
                        "written to the standard error stream "+
                        "(default %(default)s)", metavar='<int>')
    parser.add_argument('-w', '--corpusweight', dest="corpusweight",
                        type=float, default=1.0, metavar='<float>',
                        help="corpus weight parameter (default %(default)s)")
    parser.add_argument('-W', '--annotationweight', dest="annotationweight",
                        type=float, default=None, metavar='<float>',
                        help="corpus weight parameter for annotated data "+
                        "(if unset, the weight is set to balance the "+
                        "costs of annotated and unannotated data sets)")
    parser.add_argument('-x', '--lexicon', dest="lexfile", default=None,
                        help="output final lexicon to given file",
                        metavar='<file>')
    args = parser.parse_args(argv)

    if args.verbose >= 2:
        loglevel = logging.DEBUG
    elif args.verbose >= 1:
        loglevel = logging.INFO
    else:
        loglevel = logging.WARNING

    logging_format = '%(asctime)s - %(message)s'
    date_format = '%Y-%m-%d %H:%M:%S'
    default_formatter = logging.Formatter(logging_format, date_format)
    plain_formatter = logging.Formatter('%(message)s')
    logging.basicConfig(level=loglevel)
    _logger.propagate = False # do not forward messages to the root logger

    # Basic settings for logging to the error stream
    ch = logging.StreamHandler()
    ch.setLevel(loglevel)
    ch.setFormatter(default_formatter)
    _logger.addHandler(ch)

    #Settings for when log_file is present
    if args.log_file is not None:
        fh = logging.FileHandler(args.log_file, 'w')
        fh.setLevel(loglevel)
        fh.setFormatter(default_formatter)
        _logger.addHandler(fh)

        #If logging to a file, make INFO the highest level for the error stream
        ch.setLevel(max(loglevel, logging.INFO))
        #Also, don't print timestamps to the error stream
        ch.setFormatter(plain_formatter)

    # If debug messages are printed to screen or if stderr is not a tty (but
    # a pipe or a file), don't show the progressbar
    global show_progress_bar
    if ch.level > logging.INFO or \
            (hasattr(sys.stderr, 'isatty') and not sys.stderr.isatty()):
        show_progress_bar = False

    if args.loadfile is None and args.loadsegfile is None and \
            len(args.trainfiles) == 0:
        parser.error("either model file or training data should be defined")

    if args.randseed is not None:
        random.seed(args.randseed)

    io = MorfessorIO(encoding=args.encoding, 
                     compound_separator=args.cseparator, 
                     atom_separator=args.separator)
    
    # Load annotated data if specified
    if args.annofile is not None:
        annotations = Annotations()
        annotations.load(io.read_annotations_file(args.annofile))
    else:
        annotations = None

    if args.develfile is not None:
        develannots = Annotations()
        develannots.load(io.read_annotations_file(args.develfile))
    else:
        develannots = None


    # Load exisiting model or create a new one
    if args.loadfile is not None:
        model = io.read_binary_model_file(args.loadfile)

        if annotations is not None:
            # Add annotated data to model
            model.set_annotations(annotations, args.annotationweight)
    elif args.loadsegfile is not None:
        _logger.info("Loading model from '%s'..." % args.loadsegfile)
        model = BaselineModel(forcesplit_list = args.forcesplit,
                              corpusweight = args.corpusweight,
                              annotations = annotations,
                              annotatedcorpusweight = args.annotationweight,
                              use_skips = args.skips)
        model.load_segmentations(io.read_segmentation_file(args.loadsegfile))
        _logger.info("Done.")
    else:
        model = BaselineModel(forcesplit_list = args.forcesplit,
                              corpusweight = args.corpusweight,
                              annotations = annotations,
                              annotatedcorpusweight = args.annotationweight,
                              use_skips = args.skips)

    # Train model
    if len(args.trainfiles) > 0:
        # Check that the algorithm exists
        if not args.algorithm in ['recursive', 'viterbi']:
            parser.error("unknown algorithm '%s'" % args.algorithm)

        # Set frequency dampening function
        if args.dampening == 'none':
            dampfunc = lambda x: x
        elif args.dampening == 'log':
            dampfunc = lambda x: int(round(math.log(x+1, 2)))
        elif args.dampening == 'ones':
            dampfunc = lambda x: 1
        else:
            parser.error("unknown dampening type '%s'" % args.dampening)
        ts = time.time()
        data = Corpus(args.separator)
        if args.trainmode == 'batch':
            for f in args.trainfiles:
                if args.list:
                    data.load(io.read_corpus_list_file(f))
                else:
<<<<<<< HEAD
                    data.load(f, args.cseparator)
                _logger.info("Done.")
            if len(model.get_compounds()) == 0:
                model.batch_init(data, args.freqthreshold, dampfunc)
                if args.splitprob is not None:
                    model.random_split_init(data, args.splitprob)
            e, c = batch_train(model, args.algorithm, develannots = develannots)
        elif args.trainmode == 'online':
            dataiter = data.generator(args.trainfiles, args.cseparator)
            e, c = online_train(model, dataiter, args.algorithm, 
                                args.epochinterval, dampfunc)
        elif args.trainmode == 'online+batch':
            dataiter = data.generator(args.trainfiles, args.cseparator)
            e, c = online_train(model, dataiter, args.algorithm, 
                                args.epochinterval, dampfunc)
            e, c = batch_train(model, args.algorithm, 
                               develannots = develannots)
=======
                    data.load(io.read_corpus_file(f))
            model.batch_init(data, args.freqthreshold, dampfunc)
            if args.splitprob is not None:
                model.random_split_init(data, args.splitprob)
            e, c = batch_train(model, develannots = develannots)
        elif args.trainmode == 'online':
            data = Corpus(args.separator)
            dataiter = data.load_gen(io.read_corpus_files(args.trainfiles))
            e, c = online_train(model, dataiter, args.epochinterval, dampfunc)
        elif args.trainmode == 'online+batch':
            data = Corpus(args.separator)
            dataiter = data.load_gen(io.read_corpus_files(args.trainfiles))
            e, c = online_train(model, dataiter, args.epochinterval, dampfunc)
            e, c = batch_train(model, develannots = develannots)
>>>>>>> 72bf3158
        else:
            parser.error("unknown training mode '%s'" % args.trainmode)
        te = time.time()
        _logger.info("Epochs: %s" % e)
        _logger.info("Final cost: %s" % c)
        _logger.info("Training time: %.3fs" % (te-ts))

    # Save model
    if args.savefile is not None:
        io.write_binary_model_file(args.savefile, model)

    if args.savesegfile is not None:
        io.write_segmentation_file(args.savesegfile, model.get_segmentations())

    # Output lexicon
    if args.lexfile is not None:
        io.write_lexicon_file(args.lexfile, model.get_real_constructions())

    # Segment test data
    if len(args.testfiles) > 0:
        _logger.info("Segmenting test data...")
        with io._open_text_file_write(args.outfile) as fobj:
            testdata = Corpus(args.separator)
            testdataiter = \
                testdata.load_gen(io.read_corpus_files(args.testfiles))
            i = 0
            for compound in testdataiter:
                constructions, logp = model.get_viterbi_segments(compound)
                fobj.write("%s\n" % ' '.join(constructions))
                i += 1
                if i % 10000 == 0:
                    sys.stderr.write(".")
            sys.stderr.write("\n")
        _logger.info("Done.")

if __name__ == "__main__":
    try:
        main(sys.argv[1:])
    except Exception as e:
        _logger.error("Fatal Error %s %s" % (type(e), str(e)))
        raise<|MERGE_RESOLUTION|>--- conflicted
+++ resolved
@@ -1207,7 +1207,6 @@
 
         for j in _progress(indices):
             w = compounds[j]
-<<<<<<< HEAD
             if algorithm == 'recursive':
                 segments = model.recursive_optimize(w)
             elif algorithm == 'viterbi':
@@ -1215,10 +1214,6 @@
             else:
                 raise Error("unknown algorithm '%s'" % algorithm)
             _logger.debug("#%s: %s -> %s" % 
-=======
-            segments = model.recursive_optimize(w)
-            _logger.debug("#%s: %s -> %s" %
->>>>>>> 72bf3158
                           (j, w, _constructions_to_str(segments)))
         epochs += 1
 
@@ -1302,7 +1297,6 @@
                     model.add(w, addc)
             else:
                 model.add(w, 1)
-<<<<<<< HEAD
             if algorithm == 'recursive':
                 segments = model.recursive_optimize(w)
             elif algorithm == 'viterbi':
@@ -1310,10 +1304,6 @@
             else:
                 raise Error("unknown algorithm '%s'" % algorithm)
             _logger.debug("#%s: %s -> %s" % 
-=======
-            segments = model.recursive_optimize(w)
-            _logger.debug("#%s: %s -> %s" %
->>>>>>> 72bf3158
                           (i, w, _constructions_to_str(segments)))
             i += 1
 
@@ -1584,40 +1574,23 @@
                 if args.list:
                     data.load(io.read_corpus_list_file(f))
                 else:
-<<<<<<< HEAD
-                    data.load(f, args.cseparator)
-                _logger.info("Done.")
+                    data.load(io.read_corpus_file(f))
             if len(model.get_compounds()) == 0:
                 model.batch_init(data, args.freqthreshold, dampfunc)
                 if args.splitprob is not None:
                     model.random_split_init(data, args.splitprob)
-            e, c = batch_train(model, args.algorithm, develannots = develannots)
+            e, c = batch_train(model, args.algorithm, develannots=develannots)
         elif args.trainmode == 'online':
-            dataiter = data.generator(args.trainfiles, args.cseparator)
+            data = Corpus(args.separator)
+            dataiter = data.load_gen(io.read_corpus_files(args.trainfiles))
             e, c = online_train(model, dataiter, args.algorithm, 
                                 args.epochinterval, dampfunc)
         elif args.trainmode == 'online+batch':
-            dataiter = data.generator(args.trainfiles, args.cseparator)
+            data = Corpus(args.separator)
+            dataiter = data.load_gen(io.read_corpus_files(args.trainfiles))
             e, c = online_train(model, dataiter, args.algorithm, 
                                 args.epochinterval, dampfunc)
-            e, c = batch_train(model, args.algorithm, 
-                               develannots = develannots)
-=======
-                    data.load(io.read_corpus_file(f))
-            model.batch_init(data, args.freqthreshold, dampfunc)
-            if args.splitprob is not None:
-                model.random_split_init(data, args.splitprob)
-            e, c = batch_train(model, develannots = develannots)
-        elif args.trainmode == 'online':
-            data = Corpus(args.separator)
-            dataiter = data.load_gen(io.read_corpus_files(args.trainfiles))
-            e, c = online_train(model, dataiter, args.epochinterval, dampfunc)
-        elif args.trainmode == 'online+batch':
-            data = Corpus(args.separator)
-            dataiter = data.load_gen(io.read_corpus_files(args.trainfiles))
-            e, c = online_train(model, dataiter, args.epochinterval, dampfunc)
-            e, c = batch_train(model, develannots = develannots)
->>>>>>> 72bf3158
+            e, c = batch_train(model, args.algorithm, develannots=develannots)
         else:
             parser.error("unknown training mode '%s'" % args.trainmode)
         te = time.time()
