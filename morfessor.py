#!/usr/bin/env python
"""
Morfessor 2.0 - Python implementation of the Morfessor method
"""

__all__ = ['MorfessorIO', 'BaselineModel',
           'Annotations', 'Encoding', 'CorpusEncoding',
           'AnnotatedCorpusEncoding', 'LexiconEncoding']

__version__ = '2.0.0pre1'
__author__ = 'Sami Virpioja, Peter Smit'
__author_email__ = "sami.virpioja@aalto.fi"

import codecs
import collections
import datetime
import gzip
import itertools
import locale
import logging
import math
import random
import re
import sys
import time
import types

try:
    # In Python2 import cPickle for better performance
    import cPickle as pickle
except ImportError:
    import pickle

try:
    from functools import reduce
except ImportError:
    pass

_logger = logging.getLogger(__name__)

show_progress_bar = True


def _progress(iter_func):
    """Decorator/function for displaying a progress bar when iterating
    through a list.

    iter_func can be both a function providing a iterator (for decorator
    style use) or an iterator itself.

    No progressbar is displayed when stderr is redirected to a file

    If the progressbar module is available a fancy percentage style
    progressbar is displayed. Otherwise 20 dots are printed as indicator.

    """

    if not show_progress_bar:
        return iter_func

    #Try to see or the progressbar module is available, else fabricate our own
    try:
        from progressbar import ProgressBar
    except ImportError:
        class SimpleProgressBar:
            NUM_DOTS = 60

            def __call__(self, it):
                self.it = iter(it)
                self.i = 0

                # Dot frequency is determined as ceil(len(it) / NUM_DOTS)
                self.dotfreq = len(it) + self.NUM_DOTS - 1 // self.NUM_DOTS
                if self.dotfreq < 1:
                    self.dotfreq = 1

                return self

            def __iter__(self):
                return self

            def next(self):
                self.i += 1
                if self.i % self.dotfreq == 0:
                    sys.stderr.write('.')
                try:
                    return self.it.next()
                except StopIteration:
                    sys.stderr.write('\n')
                    raise
        ProgressBar = SimpleProgressBar

    # In case of a decorator (argument is a function),
    # wrap the functions result is a ProgressBar and return the new function
    if isinstance(iter_func, types.FunctionType):
        def i(*args, **kwargs):
            if logging.getLogger(__name__).isEnabledFor(logging.INFO):
                return ProgressBar()(iter_func(*args, **kwargs))
            else:
                return iter_func(*args, **kwargs)
        return i

    #In case of an iterator, wrap it in a ProgressBar and return it.
    elif hasattr(iter_func, '__iter__'):
        return ProgressBar()(iter_func)

    #If all else fails, just return the original.
    return iter_func


def _constructions_to_str(constructions):
    """Return a readable string for a list of constructions."""
    if (isinstance(constructions[0], str) or
            isinstance(constructions[0], unicode)):
        # Constructions are strings
        return ' + '.join(constructions)
    else:
        # Constructions are not strings (should be tuples of strings)
        return ' + '.join(map(lambda x: ' '.join(x), constructions))


class Error(Exception):
    """Base class for exceptions in this module."""
    pass


class MorfessorIO:
    """Definition for all input and output files. Also handles all
    encoding issues.

    """

    def __init__(self, encoding=None, construction_separator=' + ',
                 comment_start='#', compound_separator='\W+',
                 atom_separator=None):
        self.encoding = encoding
        self.construction_separator = construction_separator
        self.comment_start = comment_start
        self.compound_separator = compound_separator
        self.atom_separator = atom_separator
        if atom_separator is not None:
            self._atom_sep_re = re.compile(atom_separator, re.UNICODE)

    def read_segmentation_file(self, file_name, **kwargs):
        """Read segmentation file.

        File format:
        <count> <construction1><sep><construction2><sep>...<constructionN>

        """
        _logger.info("Reading segmentations from '%s'..." % file_name)
        for line in self._read_text_file(file_name):
            count, compound = line.split(' ', 1)
            yield int(count), compound.split(self.construction_separator)
        _logger.info("Done.")

    def write_segmentation_file(self, file_name, segmentations, **kwargs):
        """Write segmentation file.

        File format:
        <count> <construction1><sep><construction2><sep>...<constructionN>

        """
        _logger.info("Saving segmentations to '%s'..." % file_name)
        with self._open_text_file_write(file_name) as file_obj:
            d = datetime.datetime.now().replace(microsecond=0)
            file_obj.write("# Output from Morfessor Baseline %s, %s\n" %
                           (__version__, d))
            for count, segmentation in segmentations:
                if self.atom_separator is None:
                    s = self.construction_separator.join(segmentation)
                else:
                    s = self.construction_separator.join(
                        map(lambda x: ' '.join(x), segmentation))
                file_obj.write("%d %s\n" % (count, s))
        _logger.info("Done.")

    def read_corpus_files(self, file_names):
        """Read one or more corpus files.

        Yield for each compound found (1, compound, compound_atoms).

        """
        for file_name in file_names:
            for item in self.read_corpus_file(file_name):
                yield item

    def read_corpus_file(self, file_name):
        """Read one corpus file.

        Yield for each compound found (1, compound, compound_atoms).

        """
        _logger.info("Reading corpus from '%s'..." % file_name)
        compound_sep = re.compile(self.compound_separator, re.UNICODE)
        for line in self._read_text_file(file_name):
            for compound in compound_sep.split(line):
                if len(compound) > 0:
                    yield 1, compound, self._split_atoms(compound)
        _logger.info("Done.")

    def read_corpus_list_file(self, file_name):
        """Read a corpus list file.

        Each line has the format:
        <count> <compound>

        Yield tuples (count, compound, compound_atoms) for each compound.

        """
        _logger.info("Reading corpus from list '%s'..." % file_name)
        for line in self._read_text_file(file_name):
            try:
                count, compound = line.split(None, 1)
                yield int(count), compound, self._split_atoms(compound)
            except ValueError:
                yield 1, line, self._split_atoms(line)
        _logger.info("Done.")

    def read_annotations_file(self, file_name, construction_separator=' ',
                              analysis_sep=','):
        """Read a annotations file.

        Each line has the format:
        <compound> <constr1> <constr2>... <constrN>, <constr1>...<constrN>, ...

        Yield tuples (compound, list(analyses)).

        """
        annotations = {}
        _logger.info("Reading annotations from '%s'..." % file_name)
        for line in self._read_text_file(file_name):
            analyses = []
            compound, analyses_line = line.split(None, 1)

            if compound not in annotations:
                annotations[compound] = []

            if analysis_sep is not None:
                for analysis in analyses_line.split(analysis_sep):
                    annotations[compound].append(
                        analysis.split(construction_separator))
            else:
                annotations[compound].append(
                    analyses_line.split(construction_separator))

        for compound, analyses in annotations.items():
            yield compound, analyses

        _logger.info("Done.")

    def write_lexicon_file(self, file_name, lexicon):
        """Write to a Lexicon file all constructions and their counts."""
        _logger.info("Saving model lexicon to '%s'..." % file_name)
        with self._open_text_file_write(file_name) as file_obj:
            for construction, count in lexicon:
                file_obj.write("%d %s\n" % (count, construction))
        _logger.info("Done.")

    def read_binary_model_file(self, file_name):
        """Read a pickled model from file."""
        _logger.info("Loading model from '%s'..." % file_name)
        with open(file_name, 'rb') as fobj:
            model = pickle.load(fobj)
        _logger.info("Done.")
        return model

    def write_binary_model_file(self, file_name, model):
        """Pickle a model to a file."""
        _logger.info("Saving model to '%s'..." % file_name)
        with open(file_name, 'wb') as fobj:
            pickle.dump(model, fobj, pickle.HIGHEST_PROTOCOL)
        _logger.info("Done.")

    def _split_atoms(self, construction):
        """Split construction to its atoms."""
        if self.atom_separator is None:
            return construction
        else:
            return self._atom_sep_re.split(construction)

    def _open_text_file_write(self, file_name):
        """Open a file with the appropriate compression and encoding"""
        if file_name == '-':
            file_obj = sys.stdout
        elif file_name.endswith('.gz'):
            file_obj = gzip.open(file_name, 'wb')
        else:
            file_obj = open(file_name, 'wb')
        if self.encoding is None:
            # Take encoding from locale if not set so far
            self.encoding = locale.getpreferredencoding()
        return codecs.getwriter(self.encoding)(file_obj)

    def _read_text_file(self, file_name):
        """Read a text file with the appropriate compression and encoding.

        Comments and empty lines are skipped.

        """
        if self.encoding is None:
            self.encoding = self._find_encoding(file_name)
        if file_name == '-':
            file_obj = sys.stdin
        elif file_name.endswith('.gz'):
            file_obj = gzip.open(file_name, 'rb')
        else:
            file_obj = open(file_name, 'rb')

        for line in codecs.getreader(self.encoding)(file_obj):
            line = line.rstrip()
            if len(line) > 0 and not line.startswith(self.comment_start):
                yield line

    def _find_encoding(self, *files):
        """Test default encodings on reading files.

        If no encoding is given, this method can be used to test which
        of the default encodings would work.

        """
        test_encodings = [locale.getpreferredencoding(), 'utf-8']
        for encoding in test_encodings:
            ok = True
            for f in files:
                if f == '-':
                    continue
                try:
                    if f.endswith('.gz'):
                        file_obj = gzip.open(f, 'rb')
                    else:
                        file_obj = open(f, 'rb')

                    for _ in codecs.getreader(encoding)(file_obj):
                        pass
                except UnicodeDecodeError:
                    ok = False
                    break
            if ok:
                _logger.info("Detected %s encoding" % encoding)
                return encoding

        raise UnicodeError("Can not determine encoding of input files")

# rcount = root count (from corpus)
# count = total count of the node
# splitloc = list of location of the possible splits for virtual
#            constructions; empty if real construction
ConstrNode = collections.namedtuple('ConstrNode',
                                    ['rcount', 'count', 'splitloc'])


class BaselineModel:
    """Morfessor Baseline model class."""

    def __init__(self, forcesplit_list=None, corpusweight=1.0,
                 use_skips=False):
        """Initialize a new model instance.

        Arguments:
            forcesplit_list -- force segmentations on the characters in
                               the given list
            corpusweight -- weight for the corpus cost
            use_skips -- randomly skip frequently occurring constructions
                         to speed up training

        """
        self.analyses = {}

        # Cost variables
        self.lexicon_coding = LexiconEncoding()
        self.corpus_coding = CorpusEncoding(self.lexicon_coding,
                                            corpusweight)
        self.annot_coding = None

        # Configuration variables
        self.use_skips = use_skips  # Random skips for frequent constructions
        self.supervised = False

        self.counter = collections.Counter()  # Counter for random skipping
        if forcesplit_list is None:
            self.forcesplit_list = []
        else:
            self.forcesplit_list = forcesplit_list

        self.penalty = -9999.9

    @property
    def tokens(self):
        """Return the number of construction tokens."""
        return self.corpus_coding.tokens

    @property
    def types(self):
        """Return the number of construction types."""
        return self.corpus_coding.types - 1  # do not include boundary

    def _get_compounds(self):
        """Return the compound types stored by the model."""
        return [w for w, node in self.analyses.items()
                if node.rcount > 0]

    def get_constructions(self):
        """Return a list of the present constructions and their counts."""
        return sorted((c, node.count) for c, node in self.analyses.items()
                      if len(node.splitloc) == 0)

    def _add_compound(self, compound, c):
        """Add compound with count c to data."""
        self.corpus_coding.boundaries += c
        self._modify_construction_count(compound, c)
        oldrc = self.analyses[compound].rcount
        self.analyses[compound] = \
            self.analyses[compound]._replace(rcount=oldrc + c)

    def _remove(self, construction):
        """Remove construction from model."""
        rcount, count, splitloc = self.analyses[construction]
        self._modify_construction_count(construction, -count)
        return rcount, count

    def _expand_construction(self, construction):
        """Expand a virtual construction to its parts."""
        rcount, count, splitloc = self.analyses[construction]
        constructions = []
        if len(splitloc) > 0:
            for child in self._splitloc_to_segmentation(construction,
                                                        splitloc):
                constructions += self._expand_construction(child)
        else:
            constructions.append(construction)
        return constructions

    def _random_split(self, compound, threshold):
        """Return a random split for compound.

        Arguments:
            compound -- compound to split
            threshold -- probability of splitting at each position

        """
        splitloc = [i for i in range(1, len(compound))
                    if random.random() < threshold]
        return self._splitloc_to_segmentation(compound, splitloc)

    def _set_compound_analysis(self, compound, parts, ptype='flat'):
        """Set analysis of compound to according to given segmentation.

        Arguments:
            compound -- compound to split
            parts -- desired constructions of the compound
            ptype -- type of the parse tree to use

        If ptype is 'rbranch', the analysis is stored internally as a
        right-branching tree. If ptype is 'flat', the analysis is stored
        directly to the compound's node.

        """
        if len(parts) == 1:
            rcount, count = self._remove(compound)
            self.analyses[compound] = ConstrNode(rcount, 0, [])
            self._modify_construction_count(compound, count)
        elif ptype == 'flat':
            rcount, count = self._remove(compound)
            splitloc = self._segmentation_to_splitloc(parts)
            self.analyses[compound] = ConstrNode(rcount, count, splitloc)
            for constr in parts:
                self._modify_construction_count(constr, count)
        elif ptype == 'rbranch':
            construction = compound
            for p in range(len(parts)):
                rcount, count = self._remove(construction)
                prefix = parts[p]
                if p == len(parts) - 1:
                    self.analyses[construction] = ConstrNode(rcount, 0, [])
                    self._modify_construction_count(construction, count)
                else:
                    suffix = reduce(lambda x, y: x + y, parts[p + 1:])
                    self.analyses[construction] = ConstrNode(rcount, count,
                                                             [len(prefix)])
                    self._modify_construction_count(prefix, count)
                    self._modify_construction_count(suffix, count)
                    construction = suffix
        else:
            raise Error("Unknown parse type '%s'" % ptype)

    def _update_annotation_choices(self):
        """Update the selection of alternative analyses in annotations.

        For semi-supervised models, select the most likely alternative
        analyses included in the annotations of the compounds.

        """
        if not self.supervised:
            return

        # Collect constructions from the most probable segmentations
        # and add missing compounds also to the unannotated data
        constructions = collections.Counter()
        for compound, alternatives in self.annotations.get_data():
            if not compound in self.analyses:
                self._add_compound(compound, 1)

            analysis, cost = self._best_analysis(alternatives)
            for m in analysis:
                constructions[m] += self.analyses[compound].rcount

        # Apply the selected constructions in annotated corpus coding
        self.annot_coding.set_constructions(constructions)
        for m, f in constructions.items():
            count = 0
            if m in self.analyses and len(self.analyses[m].splitloc) == 0:
                count = self.analyses[m].count
            self.annot_coding.set_count(m, count)

    def _best_analysis(self, choices):
        """Select the best analysis out of the given choices."""
        bestcost = None
        bestanalysis = None
        for analysis in choices:
            cost = 0.0
            for m in analysis:
                if m in self.analyses and len(self.analyses[m].splitloc) == 0:
                    cost += (math.log(self.corpus_coding.tokens) -
                             math.log(self.analyses[m].count))
                else:
                    cost -= self.penalty # penalty is negative
            if bestcost is None or cost < bestcost:
                bestcost = cost
                bestanalysis = analysis
        return bestanalysis, bestcost

    def _force_split(self, compound):
        """Return forced split of the compound."""
        if len(self.forcesplit_list) == 0:
            return [compound]
        clen = len(compound)
        j = 0
        parts = []
        for i in range(1, clen):
            if compound[i] in self.forcesplit_list:
                parts.append(compound[j:i])
                parts.append(compound[i:i + 1])
                j = i + 1
        if j < clen:
            parts.append(compound[j:])
        return parts

    def _test_skip(self, construction):
        """Return true if construction should be skipped."""
        if construction in self.counter:
            t = self.counter[construction]
            if random.random() > 1.0 / max(1, t):
                return True
        self.counter[construction] += 1
        return False

    def _viterbi_optimize(self, compound, addcount=0, maxlen=30):
        """Optimize segmentation of the compound using the Viterbi algorithm.

        Arguments:
          compound -- compound to optimize
          addcount -- constant for additive smoothing of Viterbi probs
          maxlen -- maximum length for a construction

        Returns list of segments.

        """
        clen = len(compound)
        if clen == 1:  # Single atom
            return [compound]
        if self.use_skips and self._test_skip(compound):
            return self._expand_construction(compound)
        # Collect forced subsegments
        parts = self._force_split(compound)
        # Use Viterbi algorithm to optimize the subsegments
        constructions = []
        for part in parts:
            constructions += self.viterbi_segment(part, addcount=addcount,
                                                  maxlen=maxlen)[0]
        self._set_compound_analysis(compound, constructions)
        return constructions

    def _recursive_optimize(self, compound):
        """Optimize segmentation of the compound using recursive splitting.

        Returns list of segments.

        """
        if len(compound) == 1:  # Single atom
            return [compound]
        if self.use_skips and self._test_skip(compound):
            return self._expand_construction(compound)
        # Collect forced subsegments
        parts = self._force_split(compound)
        if len(parts) == 1:
            # just one part
            return self._recursive_split(compound)
        self._set_compound_analysis(compound, parts)
        # Use recursive algorithm to optimize the subsegments
        constructions = []
        for part in parts:
            constructions += self._recursive_split(part)
        return constructions

    def _recursive_split(self, construction):
        """Optimize segmentation of the construction by recursive splitting.

        Returns list of segments.

        """
        if len(construction) == 1:  # Single atom
            return [construction]
        if self.use_skips and self._test_skip(construction):
            return self._expand_construction(construction)
        rcount, count = self._remove(construction)

        # Check all binary splits and no split
        self._modify_construction_count(construction, count)
        mincost = self.get_cost()
        self._modify_construction_count(construction, -count)
        splitloc = []
        for i in range(1, len(construction)):
            prefix = construction[:i]
            suffix = construction[i:]
            self._modify_construction_count(prefix, count)
            self._modify_construction_count(suffix, count)
            cost = self.get_cost()
            self._modify_construction_count(prefix, -count)
            self._modify_construction_count(suffix, -count)
            if cost <= mincost:
                mincost = cost
                splitloc = [i]

        if len(splitloc) > 0:
            # Virtual construction
            self.analyses[construction] = ConstrNode(rcount, count, splitloc)
            prefix = construction[:splitloc[0]]
            suffix = construction[splitloc[0]:]
            self._modify_construction_count(prefix, count)
            self._modify_construction_count(suffix, count)
            lp = self._recursive_split(prefix)
            if suffix != prefix:
                return lp + self._recursive_split(suffix)
            else:
                return lp + lp
        else:
            # Real construction
            self.analyses[construction] = ConstrNode(rcount, 0, [])
            self._modify_construction_count(construction, count)
            return [construction]

    def _modify_construction_count(self, construction, dcount):
        """Modify the count of construction by dcount.

        For virtual constructions, recurses to child nodes in the
        tree. For real constructions, adds/removes construction
        to/from the lexicon whenever necessary.

        """
        if construction in self.analyses:
            rcount, count, splitloc = self.analyses[construction]
        else:
            rcount, count, splitloc = 0, 0, []
        newcount = count + dcount
        if newcount == 0:
            del self.analyses[construction]
        else:
            self.analyses[construction] = ConstrNode(rcount, newcount,
                                                     splitloc)
        if len(splitloc) > 0:
            # Virtual construction
            children = self._splitloc_to_segmentation(construction, splitloc)
            for child in children:
                self._modify_construction_count(child, dcount)
        else:
            # Real construction
            self.corpus_coding.update_count(construction, count, newcount)
            if self.supervised:
                self.annot_coding.update_count(construction, count, newcount)

            if count == 0 and newcount > 0:
                self.lexicon_coding.add(construction)
            elif count > 0 and newcount == 0:
                self.lexicon_coding.remove(construction)

    def _epoch_update(self, epoch_num):
        """Do model updates that are necessary between training epochs.

        The argument is the number of training epochs finished.

        In practice, this does two things:
        - If random skipping is in use, reset construction counters.
        - If semi-supervised learning is in use and there are alternative
          analyses in the annotated data, select the annotations that are
          most likely given the model parameters. If not hand-set, update
          the weight of the annotated corpus.

        This method should also be run prior to training (with the
        epoch number argument as 0).

        """
        if self.use_skips:
            self.counter = collections.Counter()
        if self.supervised:
            self._update_annotation_choices()
            self.annot_coding.update_weight()

    @staticmethod
    def _segmentation_to_splitloc(constructions):
        """Return a list of split locations for a segmented compound."""
        splitloc = []
        i = 0
        for c in constructions:
            i += len(c)
            splitloc.append(i)
        return splitloc[:-1]

    @staticmethod
    def _splitloc_to_segmentation(compound, splitloc):
        """Return segmentation corresponding to the list of split locations."""
        parts = []
        startpos = 0
        endpos = 0
        for i in range(len(splitloc)):
            endpos = splitloc[i]
            parts.append(compound[startpos:endpos])
            startpos = endpos
        parts.append(compound[endpos:])
        return parts

    def get_cost(self):
        """Return current model cost."""
        cost = self.corpus_coding.get_cost() + self.lexicon_coding.get_cost()
        if self.supervised:
            return cost + self.annot_coding.get_cost()
        else:
            return cost

    def get_segmentations(self):
        """Retrieve segmentations for all compounds encoded by the model."""
        for w in sorted(self.analyses.keys()):
            c = self.analyses[w].rcount
            if c > 0:
                yield c, self._expand_construction(w)

    def load_data(self, corpus, freqthreshold=1, cfunc=lambda x: x,
                  init_rand_split=None):
        """Load data to initialize the model for batch training.

        Arguments:
            corpus -- corpus instance
            freqthreshold -- discard compounds that occur less than
                             given times in the corpus (default 1)
            cfunc -- function (int -> int) for modifying the counts
                     (defaults to identity function)
            init_rand_split -- If given, random split the word with
                               init_rand_split as the probability for each
                               split

        Adds the compounds in the corpus to the model lexicon. Returns
        the total cost.

        """
        for count, _, atoms in corpus:
            if count < freqthreshold:
                continue
            self._add_compound(atoms, cfunc(count))

            if init_rand_split is not None and init_rand_split > 0:
                parts = self._random_split(atoms, init_rand_split)
                self._set_compound_analysis(atoms, parts)

        return self.get_cost()

    def load_segmentations(self, segmentations):
        """Load model from existing segmentations.

        The argument should be an iterator providing a count and a
        segmentation.

        """
        for count, segmentation in segmentations:
            comp = "".join(segmentation)
            self._add_compound(comp, count)
            self._set_compound_analysis(comp, segmentation)

    def set_annotations(self, annotations, annotatedcorpusweight):
        """Prepare model for semi-supervised learning with given
         annotations.

         """
        self.supervised = True
        self.annotations = annotations
        self.annot_coding = AnnotatedCorpusEncoding(self.corpus_coding,
                                                    annotated_corpus_weight=
                                                    annotatedcorpusweight)
        self.annot_coding.boundaries = self.annotations.get_types()

    def train_batch(self, algorithm='recursive', algorithm_params=(),
                    devel_annotations=None, finish_threshold=0.005):
        self._epoch_update(0)
        oldcost = 0.0
        newcost = self.get_cost()
        compounds = list(self._get_compounds())
        _logger.info("Compounds in training data: %s types / %s tokens" %
                     (len(compounds), self.corpus_coding.boundaries))
        epochs = 0
        _logger.info("Starting batch training")
        _logger.info("Epochs: %s\tCost: %s" % (epochs, newcost))
        forced_epochs = 1  # force this many epochs before stopping
        while True:
            # One epoch
            random.shuffle(compounds)

            for w in _progress(compounds):
                if algorithm == 'recursive':
                    segments = self._recursive_optimize(w, *algorithm_params)
                elif algorithm == 'viterbi':
                    segments = self._viterbi_optimize(w, *algorithm_params)
                else:
                    raise Error("unknown algorithm '%s'" % algorithm)
                _logger.debug("#%s -> %s" %
                              (w, _constructions_to_str(segments)))
            epochs += 1

            _logger.debug("Cost before epoch update: %s" % self.get_cost())
            self._epoch_update(epochs)
            oldcost = newcost
            newcost = self.get_cost()

            if devel_annotations is not None:
                # Tune corpus weight based on development data
                tmp = devel_annotations.get_data()
                wlist, annotations = zip(*tmp)
                segments = [self.viterbi_segment(w)[0] for w in wlist]
                d = _estimate_segmentation_dir(segments, annotations)
                if d != 0:
                    if d > 0:
                        self.corpus_coding.weight *= 1 + 2.0 / epochs
                    else:
                        self.corpus_coding.weight *= 1.0 / (1 + 2.0 / epochs)
                    _logger.info("Corpus weight set to %s" %
                                 self.corpus_coding.weight)
                    self._epoch_update(epochs)
                    newcost = self.get_cost()
                    # Prevent stopping on next epoch
                    if forced_epochs < 2:
                        forced_epochs = 2

            _logger.info("Epochs: %s" % epochs)
            _logger.info("Cost: %s" % newcost)
            if (forced_epochs == 0 and
                    newcost >= oldcost - finish_threshold *
                    self.corpus_coding.boundaries):
                break
            if forced_epochs > 0:
                forced_epochs -= 1
        _logger.info("Done.")
        return epochs, newcost

    def train_online(self, data, count_modifier=None, epoch_interval=10000,
                     algorithm='recursive', algorithm_params=()):
        if count_modifier is not None:
            counts = {}

        _logger.info("Starting online training")

        epochs = 0
        i = 0
        more_tokens = True
        while more_tokens:
            self._epoch_update(epochs)
            newcost = self.get_cost()
            _logger.info("Tokens processed: %s\tCost: %s" % (i, newcost))

            for _ in _progress(range(epoch_interval)):
                try:
                    _, _, w = next(data)
                except StopIteration:
                    more_tokens = False
                    break

                if count_modifier is not None:
                    if not w in counts:
                        c = 0
                        counts[w] = 1
                        addc = 1
                    else:
                        c = counts[w]
                        counts[w] = c + 1
                        addc = count_modifier(c + 1) - count_modifier(c)
                    if addc > 0:
                        self._add_compound(w, addc)
                else:
                    self._add_compound(w, 1)
                if algorithm == 'recursive':
                    segments = self._recursive_optimize(w, *algorithm_params)
                elif algorithm == 'viterbi':
                    segments = self._viterbi_optimize(w, *algorithm_params)
                else:
                    raise Error("unknown algorithm '%s'" % algorithm)
                _logger.debug("#%s: %s -> %s" %
                              (i, w, _constructions_to_str(segments)))
                i += 1

            epochs += 1

        self._epoch_update(epochs)
        newcost = self.get_cost()
        _logger.info("Tokens processed: %s\tCost: %s" % (i, newcost))
        return epochs, newcost

    def viterbi_segment(self, compound, addcount=1.0, maxlen=30):
        """Find optimal segmentation using the Viterbi algorithm.

        Arguments:
          compound -- compound to be segmented
          addcount -- constant for additive smoothing (0 = no smoothing)
          maxlen -- maximum length for the constructions

        If additive smoothing is applied, new complex construction types can
        be selected during the search. Without smoothing, only new
        single-atom constructions can be selected.

        Returns the most probable segmentation and its log-probability.

        """
        clen = len(compound)
        grid = [(0.0, None)]
        if self.corpus_coding.tokens + addcount > 0:
            logtokens = math.log(self.corpus_coding.tokens + addcount)
        else:
            logtokens = 0
        badlikelihood = clen * logtokens + 1.0
        # Viterbi main loop
        for t in range(1, clen + 1):
            # Select the best path to current node.
            # Note that we can come from any node in history.
            bestpath = None
            bestcost = None
            for pt in range(max(0, t - maxlen), t):
                if grid[pt][0] is None:
                    continue
                cost = grid[pt][0]
                construction = compound[pt:t]
                if (construction in self.analyses and
                        len(self.analyses[construction].splitloc) == 0):
                    if self.analyses[construction].count <= 0:
                        raise Error("Construction count of '%s' is %s" %
                                    (construction,
                                     self.analyses[construction].count))
                    cost += (logtokens -
                             math.log(self.analyses[construction].count +
                                      addcount))
                elif addcount > 0:
<<<<<<< HEAD
                    if self.corpus_coding.tokens == 0:
                        cost += ((addcount * math.log(addcount)
                                 + self.lexicon_coding.get_codelength(construction))
                                 / self.corpus_coding.weight)
                    else:
                        cost += ((logtokens - math.log(addcount)
                                  + ((self.lexicon_coding.boundaries +
                                      addcount) *
                                     math.log(self.lexicon_coding.boundaries
                                              + addcount))
                                  - (self.lexicon_coding.boundaries
                                     * math.log(self.lexicon_coding.boundaries))
                                  + self.lexicon_coding.get_codelength(construction))
                                 / self.corpus_coding.weight)
=======
                    if self.tokens == 0:
                        cost += ((addcount * math.log(addcount)
                                  + self.lexicon.get_codelength(construction))
                                 / self.corpuscostweight)
                    else:
                        cost += ((logtokens - math.log(addcount)
                                  + ((self.types + addcount) *
                                     math.log(self.tokens + addcount))
                                  - self.types * math.log(self.tokens)
                                  + self.lexicon.get_codelength(construction))
                                 / self.corpuscostweight)
>>>>>>> 930543df
                elif len(construction) == 1:
                    cost += badlikelihood
                else:
                    continue
                if bestcost is None or cost < bestcost:
                    bestcost = cost
                    bestpath = pt
            grid.append((bestcost, bestpath))
        constructions = []
        cost, path = grid[-1]
        lt = clen + 1
        while path is not None:
            t = path
            constructions.append(compound[t:lt])
            path = grid[t][1]
            lt = t
        constructions.reverse()
        return constructions, cost

class AnnotationsModelUpdate:
    def __init__(self, data, model):
        pass

    def update_model(self):
        pass


class Annotations:
    """Annotated data for semi-supervised learning."""

    def __init__(self):
        """Initialize a new instance of annotated data."""
        self.types = 0
        self.analyses = {}

    def get_types(self):
        """Return the number of annotated compound types."""
        return self.types

    def get_compounds(self):
        """Return the annotated compounds."""
        return self.analyses.keys()

    def get_data(self):
        """Return the annotated compounds and their analyses."""
        return self.analyses.items()

    def has_analysis(self, compound):
        """Return whether the given compound has annotation."""
        return compound in self.analyses

    def get_analyses(self, compound):
        """Return the analyses for the given compound."""
        return self.analyses[compound]

    def load(self, data):
        """Load annotations from file.

        Arguments:
            datafile -- filename
            separator -- regexp for separating constructions in one analysis
            comment_re -- regexp for separating alternative analyses

        """

        for compound, analyses in data:
            self.analyses[compound] = analyses

        self.types = len(self.analyses)


class Encoding(object):

    def __init__(self, weight=1.0):
        self.logtokensum = 0.0
        self.tokens = 0
        self.boundaries = 0
        self.weight = weight

    _log2pi = math.log(2 * math.pi)

    @property
    def types(self):
        return 0

    @classmethod
    def _logfactorial(cls, n):
        """Calculate logarithm of n!.

        For large n (n > 20), use Stirling's approximation.

        """
        if n < 2:
            return 0.0
        if n < 20:
            return math.log(math.factorial(n))
        logn = math.log(n)
        return n * logn - n + 0.5 * (logn + cls._log2pi)

    def frequency_distribution_cost(self):
        """Calculate -log[(M - 1)! (N - M)! / (N - 1)!] for M types and N
        tokens.

        """
        if self.types < 2:
            return 0.0
        tokens = self.tokens + self.boundaries
        return (self._logfactorial(tokens - 1) -
                self._logfactorial(self.types - 1) -
                self._logfactorial(tokens - self.types))

    def permutations_cost(self):
        return -self._logfactorial(self.boundaries)

    def update_count(self, construction, old_count, new_count):
        self.tokens += new_count - old_count
        if old_count > 1:
            self.logtokensum -= old_count * math.log(old_count)
        if new_count > 1:
            self.logtokensum += new_count * math.log(new_count)

    def get_cost(self):
        if self.boundaries == 0:
            return 0.0

        n = self.tokens + self.boundaries
        return  ((n * math.log(n)
                  - self.boundaries * math.log(self.boundaries)
                  - self.logtokensum
                  + self.permutations_cost()) * self.weight
                 + self.frequency_distribution_cost())

class CorpusEncoding(Encoding):

    def __init__(self, lexicon_encoding, weight=1.0):
        super(CorpusEncoding, self).__init__(weight)
        self.lexicon_encoding = lexicon_encoding

    @property
    def types(self):
        return self.lexicon_encoding.boundaries + 1

    def frequency_distribution_cost(self):
        """Calculate -log[(M - 1)! (N - M)! / (N - 1)!] for M types and N
        tokens.

        """
        if self.types < 2:
            return 0.0
        tokens = self.tokens
        return (self._logfactorial(tokens - 1) -
                self._logfactorial(self.types - 2) -
                self._logfactorial(tokens - self.types + 1))

    def get_cost(self):
        if self.boundaries == 0:
            return 0.0

        n = self.tokens + self.boundaries
        return  ((n * math.log(n)
                  - self.boundaries * math.log(self.boundaries)
                  - self.logtokensum) * self.weight
                 + self.frequency_distribution_cost())

class AnnotatedCorpusEncoding(Encoding):

    def __init__(self, corpus_coding,
                 annotated_corpus_weight=None, penalty=-9999.9):
        super(AnnotatedCorpusEncoding, self).__init__()
        self.do_update_weight = True
        self.weight = 1.0
        if annotated_corpus_weight is not None:
            self.do_update_weight = False
            self.weight = annotated_corpus_weight
        self.corpus_coding = corpus_coding
        self.penalty = penalty
        self.constructions = collections.Counter()

    def set_constructions(self, constructions):
        self.constructions = constructions
        self.tokens = sum(constructions.values())
        self.logtokensum = 0.0

    def set_count(self, construction, count):
        annot_count = self.constructions[construction]
        if count > 0:
            self.logtokensum += annot_count * math.log(count)
        else:
            self.logtokensum += annot_count * self.penalty

    def update_count(self, construction, old_count, new_count):
        if construction in self.constructions:
            annot_count = self.constructions[construction]
            if old_count > 0:
                self.logtokensum -= annot_count * math.log(old_count)
            else:
                self.logtokensum -= annot_count * self.penalty
            if new_count > 0:
                self.logtokensum += annot_count * math.log(new_count)
            else:
                self.logtokensum += annot_count * self.penalty

    def update_weight(self):
        if not self.do_update_weight:
            return
        old = self.weight
        self.weight = (self.corpus_coding.weight *
                       float(self.corpus_coding.boundaries) / self.boundaries)
        if self.weight != old:
            _logger.info("Corpus weight of annotated data set to %s"
                         % self.weight)

    def get_cost(self):
        if self.boundaries == 0:
            return 0.0
        n = self.tokens + self.boundaries
        return  ((n * math.log(self.corpus_coding.tokens +
                               self.corpus_coding.boundaries)
                  - self.boundaries * math.log(self.corpus_coding.boundaries)
                  - self.logtokensum) * self.weight)

class LexiconEncoding(Encoding):

    def __init__(self):
        super(LexiconEncoding, self).__init__()
        self.atoms = collections.Counter()

    @property
    def types(self):
        return len(self.atoms) + 1

    def add(self, construction):
        self.boundaries += 1
        for atom in construction:
            c = self.atoms[atom]
            self.atoms[atom] = c + 1
            self.update_count(atom, c, c + 1)

    def remove(self, construction):
        self.boundaries -= 1
        for atom in construction:
            c = self.atoms[atom]
            self.atoms[atom] = c - 1
            self.update_count(atom, c, c - 1)

    def get_codelength(self, construction):
        """Return an approximate codelength for new construction."""
        l = len(construction) + 1
        cost = l * math.log(self.tokens + l)
        cost -= math.log(self.boundaries)
        for atom in construction:
            if atom in self.atoms:
                c = self.atoms[atom]
            else:
                c = 1
            cost -= math.log(c)
        return cost


def _boundary_recall(prediction, reference):
    """Calculate average boundary recall for given segmentations."""
    rec_total = 0
    rec_sum = 0.0
    for pre_list, ref_list in zip(prediction, reference):
        best = -1
        for ref in ref_list:
            # list of internal boundary positions
            ref_b = set(reduce(lambda x, y: x + [(x[-1] + len(y))],
                               ref, [0])[1:-1])
            if len(ref_b) == 0:
                best = 1.0
                break
            for pre in pre_list:
                pre_b = set(reduce(lambda x, y: x + [(x[-1] + len(y))],
                                   pre, [0])[1:-1])
                r = len(ref_b.intersection(pre_b)) / float(len(ref_b))
                if r > best:
                    best = r
        if best >= 0:
            rec_sum += best
            rec_total += 1
    return rec_sum, rec_total


def _bpr_evaluation(prediction, reference):
    """Return boundary precision, recall, and F-score for segmentations."""
    rec_s, rec_t = _boundary_recall(prediction, reference)
    pre_s, pre_t = _boundary_recall(reference, prediction)
    rec = rec_s / rec_t
    pre = pre_s / pre_t
    f = 2.0 * pre * rec / (pre + rec)
    return pre, rec, f


def _estimate_segmentation_dir(segments, annotations, threshold=0.01):
    """Estimate if the given compounds are under- or oversegmented.

    The decision is based on the difference between boundary precision
    and recall values for the given sample of segmented data.

    Arguments:
      segments -- list of predicted segmentations
      annotations -- list of reference segmentations
      threshold -- maximum threshold for the difference between
                   predictions and reference

    Return 1 in the case of oversegmentation, -1 in the case of
    undersegmentation, and 0 if no changes are required.

    """
    pre, rec, f = _bpr_evaluation(map(lambda x: [x], segments), annotations)
    _logger.info("Boundary evaluation: precision %.4f; recall %.4f" %
                 (pre, rec))
    if abs(pre - rec) < threshold:
        return 0
    elif rec > pre:
        return 1
    else:
        return -1


def main(argv):
    import argparse

    parser = argparse.ArgumentParser(
        prog='morfessor.py',
        description="""
Morfessor %s

Copyright (c) 2012, Sami Virpioja and Peter Smit
All rights reserved.

Redistribution and use in source and binary forms, with or without
modification, are permitted provided that the following conditions
are met:

1.  Redistributions of source code must retain the above copyright
    notice, this list of conditions and the following disclaimer.

2.  Redistributions in binary form must reproduce the above
    copyright notice, this list of conditions and the following
    disclaimer in the documentation and/or other materials provided
    with the distribution.

THIS SOFTWARE IS PROVIDED BY THE COPYRIGHT HOLDERS AND CONTRIBUTORS
"AS IS" AND ANY EXPRESS OR IMPLIED WARRANTIES, INCLUDING, BUT NOT
LIMITED TO, THE IMPLIED WARRANTIES OF MERCHANTABILITY AND FITNESS
FOR A PARTICULAR PURPOSE ARE DISCLAIMED. IN NO EVENT SHALL THE
COPYRIGHT HOLDER OR CONTRIBUTORS BE LIABLE FOR ANY DIRECT, INDIRECT,
INCIDENTAL, SPECIAL, EXEMPLARY, OR CONSEQUENTIAL DAMAGES (INCLUDING,
BUT NOT LIMITED TO, PROCUREMENT OF SUBSTITUTE GOODS OR SERVICES;
LOSS OF USE, DATA, OR PROFITS; OR BUSINESS INTERRUPTION) HOWEVER
CAUSED AND ON ANY THEORY OF LIABILITY, WHETHER IN CONTRACT, STRICT
LIABILITY, OR TORT (INCLUDING NEGLIGENCE OR OTHERWISE) ARISING IN
ANY WAY OUT OF THE USE OF THIS SOFTWARE, EVEN IF ADVISED OF THE
POSSIBILITY OF SUCH DAMAGE.

Command-line arguments:
""" % __version__,
        epilog="""
Simple usage examples (training and testing):

  %(prog)s -t training_corpus.txt -s model.pickled
  %(prog)s -l model.pickled -T test_corpus.txt -o test_corpus.segmented

Interactive use (read corpus from user):

  %(prog)s -m online -v 2 -t -

""",
        formatter_class=argparse.RawDescriptionHelpFormatter,
        add_help=False)

    # Options for input data files
    add_arg = parser.add_argument_group('input data files').add_argument
    add_arg('-l', '--load', dest="loadfile", default=None, metavar='<file>',
            help="load existing model from file (pickled model object)")
    add_arg('-L', '--load-segmentation', dest="loadsegfile", default=None,
            metavar='<file>',
            help="load existing model from segmentation "
                 "file (Morfessor 1.0 format)")
    add_arg('-t', '--traindata', dest='trainfiles', action='append',
            default=[], metavar='<file>',
            help="input corpus file(s) for training (text or gzipped text; "
                 "use '-' for standard input; add several times in order to "
                 "append multiple files)")
    add_arg('-T', '--testdata', dest='testfiles', action='append',
            default=[], metavar='<file>',
            help="input corpus file(s) to analyze (text or gzipped text;  "
                 "use '-' for standard input; add several times in order to "
                 "append multiple files)")
    add_arg('-o', '--output', dest="outfile", default='-', metavar='<file>',
            help="output file for test data results (for standard output, "
                 "use '-'; default '%(default)s')")

    # Options for output data files
    add_arg = parser.add_argument_group('output data files').add_argument
    add_arg('-s', '--save', dest="savefile", default=None, metavar='<file>',
            help="save final model to file (pickled model object)")
    add_arg('-S', '--save-segmentation', dest="savesegfile", default=None,
            metavar='<file>',
            help="save model segmentations to file (Morfessor 1.0 format)")
    add_arg('-x', '--lexicon', dest="lexfile", default=None, metavar='<file>',
            help="output final lexicon to given file")

    # Options for data formats
    add_arg = parser.add_argument_group(
        'data format options').add_argument
    add_arg('-e', '--encoding', dest='encoding', metavar='<encoding>',
            help="encoding of input and output files (if none is given, "
            "both the local encoding and UTF-8 are tried)")
    add_arg('--traindata-list', dest="list", default=False,
            action='store_true',
            help="input file(s) for batch training are lists "
                 "(one compound per line, optionally count as a prefix)")
    add_arg('--atom-separator', dest="separator", type=str, default=None,
            metavar='<regexp>',
            help="atom separator regexp (default %(default)s)")
    add_arg('--compound-separator', dest="cseparator", type=str, default='\W+',
            metavar='<regexp>',
            help="compound separator regexp (default '%(default)s')")
    add_arg('--analysis-separator', dest='analysisseparator', type=str,
            default=',', metavar='<regexp>',
            help="separator for different analyses in an annotation file. Use"
                 "  NONE for only allowing one analysis per line")

    # Options for model training
    add_arg = parser.add_argument_group(
        'training and segmentation options').add_argument
    add_arg('-m', '--mode', dest="trainmode", default='init+batch',
            metavar='<mode>',
            choices=['none', 'batch', 'init', 'init+batch', 'online',
                     'online+batch'],
            help="training mode ('none', 'init', 'batch', 'init+batch', "
            "'online', or 'online+batch'; default '%(default)s')")
    add_arg('-a', '--algorithm', dest="algorithm", default='recursive',
            metavar='<algorithm>', choices=['recursive', 'viterbi'],
            help="algorithm type ('recursive', 'viterbi'; default "
                 "'%(default)s')")
    add_arg('-d', '--dampening', dest="dampening", type=str, default='none',
            metavar='<type>', choices=['none', 'log', 'ones'],
            help="frequency dampening for training data ('none', 'log', or "
                 "'ones'; default '%(default)s')")
    add_arg('-f', '--forcesplit', dest="forcesplit", type=list, default=['-'],
            metavar='<list>',
            help="force split on given atoms (default %(default)s)")
    add_arg('-r', '--randseed', dest="randseed", default=None,
            metavar='<seed>',
            help="seed for random number generator")
    add_arg('-R', '--randsplit', dest="splitprob", default=None, type=float,
            metavar='<float>',
            help="initialize model by random splitting using the given split "
                 "probability (default no splitting)")
    add_arg('--skips', dest="skips", default=False, action='store_true',
            help="use random skips for frequently seen compounds to speed up "
                 "training")
    add_arg('--batch-minfreq', dest="freqthreshold", type=int, default=1,
            metavar='<int>',
            help="compound frequency threshold for batch training (default "
                 "%(default)s)")
    add_arg('--online-epochint', dest="epochinterval", type=int,
            default=10000, metavar='<int>',
            help="epoch interval for online training (default %(default)s)")
    add_arg('--viterbi-smoothing', dest="viterbismooth", default=0,
            type=float, metavar='<float>',
            help="additive smoothing parameter for Viterbi training "
            "and segmentation (default %(default)s)")
    add_arg('--viterbi-maxlen', dest="viterbimaxlen", default=30,
            type=int, metavar='<int>',
            help="maximum construction length in Viterbi training "
            "and segmentation (default %(default)s)")

    # Options for semi-supervised model training
    add_arg = parser.add_argument_group(
        'semi-supervised training options').add_argument
    add_arg('-A', '--annotations', dest="annofile", default=None,
            metavar='<file>',
            help="load annotated data for semi-supervised learning")
    add_arg('-D', '--develset', dest="develfile", default=None,
            metavar='<file>',
            help="load annotated data for tuning the corpus weight parameter")
    add_arg('-w', '--corpusweight', dest="corpusweight", type=float,
            default=1.0, metavar='<float>',
            help="corpus weight parameter (default %(default)s); "
            "sets the initial value if --develset is used")
    add_arg('-W', '--annotationweight', dest="annotationweight",
            type=float, default=None, metavar='<float>',
            help="corpus weight parameter for annotated data (if unset, the "
                 "weight is set to balance the number of tokens in annotated "
                 "and unannotated data sets)")

    # Options for logging
    add_arg = parser.add_argument_group('logging options').add_argument
    add_arg('-v', '--verbose', dest="verbose", type=int, default=1,
            metavar='<int>',
            help="verbose level; controls what is written to the standard "
                 "error stream or log file (default %(default)s)")
    add_arg('--logfile', dest='log_file', metavar='<file>',
            help="write log messages to file in addition to standard "
            "error stream")

    add_arg = parser.add_argument_group('other options').add_argument
    add_arg('-h', '--help', action='help',
            help="show this help message and exit")
    add_arg('--version', action='version',
            version='%(prog)s ' + __version__,
            help="show version number and exit")

    args = parser.parse_args(argv)

    if args.verbose >= 2:
        loglevel = logging.DEBUG
    elif args.verbose >= 1:
        loglevel = logging.INFO
    else:
        loglevel = logging.WARNING

    logging_format = '%(asctime)s - %(message)s'
    date_format = '%Y-%m-%d %H:%M:%S'
    default_formatter = logging.Formatter(logging_format, date_format)
    plain_formatter = logging.Formatter('%(message)s')
    logging.basicConfig(level=loglevel)
    _logger.propagate = False  # do not forward messages to the root logger

    # Basic settings for logging to the error stream
    ch = logging.StreamHandler()
    ch.setLevel(loglevel)
    ch.setFormatter(default_formatter)
    _logger.addHandler(ch)

    # Settings for when log_file is present
    if args.log_file is not None:
        fh = logging.FileHandler(args.log_file, 'w')
        fh.setLevel(loglevel)
        fh.setFormatter(default_formatter)
        _logger.addHandler(fh)
        # If logging to a file, make INFO the highest level for the
        # error stream
        ch.setLevel(max(loglevel, logging.INFO))
        # Also, don't print timestamps to the error stream
        ch.setFormatter(plain_formatter)

    # If debug messages are printed to screen or if stderr is not a tty (but
    # a pipe or a file), don't show the progressbar
    global show_progress_bar
    if (ch.level > logging.INFO or
            (hasattr(sys.stderr, 'isatty') and not sys.stderr.isatty())):
        show_progress_bar = False

    if (args.loadfile is None and
            args.loadsegfile is None and
            len(args.trainfiles) == 0):
        parser.error("either model file or training data should be defined")

    if args.randseed is not None:
        random.seed(args.randseed)

    io = MorfessorIO(encoding=args.encoding,
                     compound_separator=args.cseparator,
                     atom_separator=args.separator)

    # Load exisiting model or create a new one
    if args.loadfile is not None:
        model = io.read_binary_model_file(args.loadfile)

    else:
        model = BaselineModel(forcesplit_list=args.forcesplit,
                              corpusweight=args.corpusweight,
                              use_skips=args.skips)

    if args.loadsegfile is not None:
        model.load_segmentations(io.read_segmentation_file(args.loadsegfile))

    analysis_sep = (args.analysisseparator
                    if args.analysisseparator != 'NONE' else None)

    if args.annofile is not None:
        annotations = Annotations()
        annotations.load(io.read_annotations_file(args.annofile,
                                                  analysis_sep=analysis_sep))
        model.set_annotations(annotations, args.annotationweight)

    if args.develfile is not None:
        develannots = Annotations()
        develannots.load(io.read_annotations_file(args.develfile,
                                                  analysis_sep=analysis_sep))
    else:
        develannots = None

    # Set frequency dampening function
    if args.dampening == 'none':
        dampfunc = lambda x: x
    elif args.dampening == 'log':
        dampfunc = lambda x: int(round(math.log(x + 1, 2)))
    elif args.dampening == 'ones':
        dampfunc = lambda x: 1
    else:
        parser.error("unknown dampening type '%s'" % args.dampening)

    # Set algorithm parameters
    if args.algorithm == 'viterbi':
        algparams = (args.viterbismooth, args.viterbimaxlen)
    else:
        algparams = ()

    # Train model
    if args.trainmode == 'none':
        pass
    elif args.trainmode == 'batch':
        if len(model._get_compounds()) == 0:
            _logger.warning("Model contains no compounds for batch training."
                            " Use 'init+batch' mode to add new data.")
        else:
            if len(args.trainfiles) > 0:
                _logger.warning("Training mode 'batch' ignores new data "
                                "files. Use 'init+batch' or 'online' to "
                                "add new compounds.")
            ts = time.time()
            e, c = model.train_batch(args.algorithm, algparams, develannots)
            te = time.time()
            _logger.info("Epochs: %s" % e)
            _logger.info("Final cost: %s" % c)
            _logger.info("Training time: %.3fs" % (te - ts))
    elif len(args.trainfiles) > 0:
        ts = time.time()
        if args.trainmode == 'init':
            for f in args.trainfiles:
                if args.list:
                    data = io.read_corpus_list_file(f)
                else:
                    data = io.read_corpus_file(f)
            c = model.load_data(data, args.freqthreshold, dampfunc,
                                args.splitprob)
        elif args.trainmode == 'init+batch':
            for f in args.trainfiles:
                if args.list:
                    data = io.read_corpus_list_file(f)
                else:
                    data = io.read_corpus_file(f)
            model.load_data(data, args.freqthreshold, dampfunc, args.splitprob)
            e, c = model.train_batch(args.algorithm, algparams, develannots)
            _logger.info("Epochs: %s" % e)
        elif args.trainmode == 'online':
            data = io.read_corpus_files(args.trainfiles)
            e, c = model.train_online(data, dampfunc, args.epochinterval,
                                      args.algorithm, algparams)
            _logger.info("Epochs: %s" % e)
        elif args.trainmode == 'online+batch':
            data = io.read_corpus_files(args.trainfiles)
            e, c = model.train_online(data, dampfunc, args.epochinterval,
                                      args.algorithm, algparams)
            e, c = model.train_batch(args.algorithm, algparams, develannots)
            _logger.info("Epochs: %s" % e)
        else:
            parser.error("unknown training mode '%s'" % args.trainmode)
        te = time.time()
        _logger.info("Final cost: %s" % c)
        _logger.info("Training time: %.3fs" % (te - ts))
    else:
        _logger.warning("No training data files specified.")

    # Save model
    if args.savefile is not None:
        io.write_binary_model_file(args.savefile, model)

    if args.savesegfile is not None:
        io.write_segmentation_file(args.savesegfile, model.get_segmentations())

    # Output lexicon
    if args.lexfile is not None:
        io.write_lexicon_file(args.lexfile, model.get_constructions())

    # Segment test data
    if len(args.testfiles) > 0:
        _logger.info("Segmenting test data...")
        with io._open_text_file_write(args.outfile) as fobj:
            testdata = io.read_corpus_files(args.testfiles)
            i = 0
            for _, _, compound in testdata:
                constructions, logp = model.viterbi_segment(
                    compound, args.viterbismooth, args.viterbimaxlen)
                fobj.write("%s\n" % ' '.join(constructions))
                i += 1
                if i % 10000 == 0:
                    sys.stderr.write(".")
            sys.stderr.write("\n")
        _logger.info("Done.")

if __name__ == "__main__":
    try:
        main(sys.argv[1:])
    except Exception as e:
        _logger.error("Fatal Error %s %s" % (type(e), str(e)))
        raise<|MERGE_RESOLUTION|>--- conflicted
+++ resolved
@@ -954,7 +954,6 @@
                              math.log(self.analyses[construction].count +
                                       addcount))
                 elif addcount > 0:
-<<<<<<< HEAD
                     if self.corpus_coding.tokens == 0:
                         cost += ((addcount * math.log(addcount)
                                  + self.lexicon_coding.get_codelength(construction))
@@ -969,19 +968,6 @@
                                      * math.log(self.lexicon_coding.boundaries))
                                   + self.lexicon_coding.get_codelength(construction))
                                  / self.corpus_coding.weight)
-=======
-                    if self.tokens == 0:
-                        cost += ((addcount * math.log(addcount)
-                                  + self.lexicon.get_codelength(construction))
-                                 / self.corpuscostweight)
-                    else:
-                        cost += ((logtokens - math.log(addcount)
-                                  + ((self.types + addcount) *
-                                     math.log(self.tokens + addcount))
-                                  - self.types * math.log(self.tokens)
-                                  + self.lexicon.get_codelength(construction))
-                                 / self.corpuscostweight)
->>>>>>> 930543df
                 elif len(construction) == 1:
                     cost += badlikelihood
                 else:
