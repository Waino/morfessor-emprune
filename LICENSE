--- conflicted
+++ resolved
@@ -1,8 +1,4 @@
-<<<<<<< HEAD
-Copyright (c) 2012-2016 Sami Virpioja, Peter Smit, Stig-Arne Grönroos
-=======
 Copyright (c) 2012-2017, Sami Virpioja, Peter Smit, and Stig-Arne Grönroos.
->>>>>>> 4794e757
 All rights reserved.
 
 Redistribution and use in source and binary forms, with or without
